<?xml version="1.0" encoding="UTF-8"?>
<!--

    Copyright © 2018 Knative Authors (knative-dev@googlegroups.com)

    Licensed under the Apache License, Version 2.0 (the "License");
    you may not use this file except in compliance with the License.
    You may obtain a copy of the License at

        http://www.apache.org/licenses/LICENSE-2.0

    Unless required by applicable law or agreed to in writing, software
    distributed under the License is distributed on an "AS IS" BASIS,
    WITHOUT WARRANTIES OR CONDITIONS OF ANY KIND, either express or implied.
    See the License for the specific language governing permissions and
    limitations under the License.

-->
<project xmlns="http://maven.apache.org/POM/4.0.0"
         xmlns:xsi="http://www.w3.org/2001/XMLSchema-instance"
         xsi:schemaLocation="http://maven.apache.org/POM/4.0.0 http://maven.apache.org/xsd/maven-4.0.0.xsd">
  <modelVersion>4.0.0</modelVersion>

  <groupId>dev.knative.eventing.kafka.broker</groupId>
  <artifactId>data-plane</artifactId>
  <packaging>pom</packaging>
  <version>1.0-SNAPSHOT</version>

  <properties>
    <project.build.sourceEncoding>UTF-8</project.build.sourceEncoding>
    <java.version>15</java.version>

    <!-- Maven plugins -->
    <maven.compiler.plugin.version>3.10.1</maven.compiler.plugin.version>
    <maven.surefire.plugin.version>2.22.2</maven.surefire.plugin.version>
    <maven.shade.plugin.version>3.3.0</maven.shade.plugin.version>
    <maven.editorconfig.plugin.version>0.1.1</maven.editorconfig.plugin.version>
    <maven.jacoco.plugin.version>0.8.8</maven.jacoco.plugin.version>
    <maven.enforcer.plugin.version>3.1.0</maven.enforcer.plugin.version>
    <maven.license.plugin.version>2.0.0</maven.license.plugin.version>
    <mycila.license.plugin.version>4.1</mycila.license.plugin.version>
    <spotless.plugin.version>2.37.0</spotless.plugin.version>

    <!-- dependencies version -->
    <vertx.version>4.4.4</vertx.version>
    <vertx.kafka.clients.version>4.4.4</vertx.kafka.clients.version>
    <cloudevents.sdk.version>2.5.0</cloudevents.sdk.version>
    <micrometer.version>1.9.4</micrometer.version>
    <opentelemetry.version>1.17.0</opentelemetry.version>
    <jackson.version>2.14.1</jackson.version>
    <protobuf.version>3.20.3</protobuf.version>
    <bucket4j.version>7.4.0</bucket4j.version>
    <slf4j.version>1.7.36</slf4j.version>
    <ch.qos.logback.version>1.2.11</ch.qos.logback.version>
    <net.logstash.logback.encoder.version>7.2</net.logstash.logback.encoder.version>
    <assertj.version>3.22.0</assertj.version>
    <awaitility.version>4.2.0</awaitility.version>
    <junit.jupiter.version>5.9.1</junit.jupiter.version>
    <mokito.junit.jupiter.version>4.8.0</mokito.junit.jupiter.version>
    <fabric8.kubernetes.version>6.6.2</fabric8.kubernetes.version>
    <kafka.version>3.2.3</kafka.version>
    <debezium.version>1.9.6.Final</debezium.version>
    <jib.version>3.3.2</jib.version>
<<<<<<< HEAD
    <quarkus.version>3.1.2.Final</quarkus.version>
    <antlr.version>4.9.2</antlr.version>
=======
    <quarkus.version>2.13.7.Final</quarkus.version>
    <palantirJavaFormat.version>2.33.0</palantirJavaFormat.version>
>>>>>>> c7136041
  </properties>

  <modules>
    <module>contract</module>
    <module>core</module>
    <module>receiver</module>
    <module>dispatcher</module>
    <module>receiver-vertx</module>
    <module>dispatcher-vertx</module>
  </modules>

  <profiles>
    <!-- Enable tests and benchmarks only in non-release mode -->
    <profile>
      <id>no-release</id>
      <activation>
        <property>
          <name>!release</name>
        </property>
      </activation>
      <modules>
        <module>benchmarks</module>
        <module>tests</module>
      </modules>
    </profile>

    <profile>
      <id>release</id>
      <activation>
        <property>
          <name>release</name>
        </property>
      </activation>
    </profile>
  </profiles>

  <repositories>
    <repository>
      <url>https://oss.sonatype.org/content/repositories/snapshots/</url>
      <id>sonatype</id>
      <releases>
        <enabled>true</enabled>
      </releases>
      <snapshots>
        <enabled>true</enabled>
      </snapshots>
    </repository>
  </repositories>

  <dependencyManagement>
    <dependencies>
      <!-- Vertx -->
      <dependency>
        <groupId>io.quarkus</groupId>
        <artifactId>quarkus-bom</artifactId>
        <version>${quarkus.version}</version>
        <type>pom</type>
        <scope>import</scope>
      </dependency>

      <dependency>
        <groupId>org.antlr</groupId>
        <artifactId>antlr4-runtime</artifactId>
        <version>${antlr.version}</version>
      </dependency>
      <dependency>
        <groupId>org.antlr</groupId>
        <artifactId>antlr4</artifactId>
        <version>${antlr.version}</version>
      </dependency>

      <dependency>
        <groupId>io.vertx</groupId>
        <artifactId>vertx-kafka-client</artifactId>
        <version>${vertx.kafka.clients.version}</version>
        <exclusions>
          <exclusion>
            <groupId>org.apache.kafka</groupId>
            <artifactId>kafka-clients</artifactId>
          </exclusion>
          <exclusion>
            <groupId>io.vertx</groupId>
            <artifactId>vertx-core</artifactId>
          </exclusion>
        </exclusions>
      </dependency>
      <dependency>
        <groupId>io.vertx</groupId>
        <artifactId>vertx-opentelemetry</artifactId>
        <version>${vertx.version}</version>
        <exclusions>
          <exclusion>
            <groupId>io.vertx</groupId>
            <artifactId>vertx-core</artifactId>
          </exclusion>
        </exclusions>
      </dependency>

      <dependency>
        <groupId>org.apache.kafka</groupId>
        <artifactId>kafka-clients</artifactId>
        <version>${kafka.version}</version>
      </dependency>

      <!-- Micrometer -->
      <dependency>
        <groupId>io.micrometer</groupId>
        <artifactId>micrometer-bom</artifactId>
        <version>${micrometer.version}</version>
        <type>pom</type>
        <scope>import</scope>
      </dependency>

      <dependency>
        <groupId>io.opentelemetry</groupId>
        <artifactId>opentelemetry-bom</artifactId>
        <version>${opentelemetry.version}</version>
        <type>pom</type>
        <scope>import</scope>
      </dependency>

      <dependency>
        <groupId>io.opentelemetry</groupId>
        <artifactId>opentelemetry-extension-trace-propagators</artifactId>
        <version>${opentelemetry.version}</version>
      </dependency>

      <!-- Kubernetes -->
      <dependency>
        <groupId>io.fabric8</groupId>
        <artifactId>kubernetes-client</artifactId>
        <version>${fabric8.kubernetes.version}</version>
        <exclusions>
          <exclusion>
            <artifactId>okhttp</artifactId>
            <groupId>com.squareup.okhttp3</groupId>
          </exclusion>
        </exclusions>
      </dependency>
      <dependency>
        <groupId>io.fabric8</groupId>
        <artifactId>kubernetes-server-mock</artifactId>
        <version>${fabric8.kubernetes.version}</version>
        <scope>test</scope>
        <exclusions>
          <exclusion>
            <artifactId>okhttp</artifactId>
            <groupId>com.squareup.okhttp3</groupId>
          </exclusion>
          <exclusion>
            <artifactId>builder-annotations</artifactId>
            <groupId>io.sundr</groupId>
          </exclusion>
          <exclusion>
            <artifactId>junit-jupiter-api</artifactId>
            <groupId>org.junit.jupiter</groupId>
          </exclusion>
        </exclusions>
      </dependency>

      <!-- Jackson -->
      <dependency>
        <groupId>com.fasterxml.jackson</groupId>
        <artifactId>jackson-bom</artifactId>
        <version>${jackson.version}</version>
        <type>pom</type>
        <scope>import</scope>
      </dependency>

      <!-- Logback -->
      <dependency>
        <groupId>org.slf4j</groupId>
        <artifactId>slf4j-api</artifactId>
        <version>${slf4j.version}</version>
      </dependency>
      <dependency>
        <groupId>ch.qos.logback</groupId>
        <artifactId>logback-core</artifactId>
        <version>${ch.qos.logback.version}</version>
      </dependency>
      <dependency>
        <groupId>ch.qos.logback</groupId>
        <artifactId>logback-classic</artifactId>
        <version>${ch.qos.logback.version}</version>
      </dependency>
      <dependency>
        <groupId>net.logstash.logback</groupId>
        <artifactId>logstash-logback-encoder</artifactId>
        <version>${net.logstash.logback.encoder.version}</version>
      </dependency>

      <!-- CloudEvents SDK -->
      <dependency>
        <groupId>io.cloudevents</groupId>
        <artifactId>cloudevents-http-vertx</artifactId>
        <version>${cloudevents.sdk.version}</version>
        <exclusions>
          <exclusion>
            <groupId>io.vertx</groupId>
            <artifactId>vertx-core</artifactId>
          </exclusion>
          <exclusion>
            <groupId>io.vertx</groupId>
            <artifactId>vertx-web-client</artifactId>
          </exclusion>
        </exclusions>
      </dependency>
      <dependency>
        <groupId>io.cloudevents</groupId>
        <artifactId>cloudevents-kafka</artifactId>
        <version>${cloudevents.sdk.version}</version>
        <exclusions>
          <exclusion>
            <groupId>org.apache.kafka</groupId>
            <artifactId>kafka-clients</artifactId>
          </exclusion>
        </exclusions>
      </dependency>
      <dependency>
        <groupId>io.cloudevents</groupId>
        <artifactId>cloudevents-json-jackson</artifactId>
        <version>${cloudevents.sdk.version}</version>
        <exclusions>
          <exclusion>
            <groupId>com.fasterxml.jackson.core</groupId>
            <artifactId>jackson-databind</artifactId>
          </exclusion>
        </exclusions>
      </dependency>
      <dependency>
        <groupId>io.cloudevents</groupId>
        <artifactId>cloudevents-sql</artifactId>
        <version>${cloudevents.sdk.version}</version>
      </dependency>

      <!-- Protobuf -->
      <dependency>
        <groupId>com.google.protobuf</groupId>
        <artifactId>protobuf-java</artifactId>
        <version>${protobuf.version}</version>
      </dependency>
      <dependency>
        <groupId>com.google.protobuf</groupId>
        <artifactId>protobuf-java-util</artifactId>
        <version>${protobuf.version}</version>
      </dependency>

      <!-- Rate Limiter -->
      <dependency>
        <groupId>com.github.vladimir-bukhtoyarov</groupId>
        <artifactId>bucket4j-core</artifactId>
        <version>${bucket4j.version}</version>
      </dependency>

      <!-- Testing -->
      <dependency>
        <groupId>io.vertx</groupId>
        <artifactId>vertx-junit5</artifactId>
        <version>${vertx.version}</version>
        <scope>test</scope>
        <exclusions>
          <exclusion>
            <groupId>org.junit.jupiter</groupId>
            <artifactId>junit-jupiter-engine</artifactId>
          </exclusion>
          <exclusion>
            <groupId>org.junit.jupiter</groupId>
            <artifactId>junit-jupiter-params</artifactId>
          </exclusion>
          <exclusion>
            <groupId>org.junit.jupiter</groupId>
            <artifactId>junit-jupiter-api</artifactId>
          </exclusion>
        </exclusions>
      </dependency>
      <dependency>
        <groupId>org.junit.jupiter</groupId>
        <artifactId>junit-jupiter</artifactId>
        <version>${junit.jupiter.version}</version>
        <scope>test</scope>
      </dependency>
      <dependency>
        <groupId>org.junit.jupiter</groupId>
        <artifactId>junit-jupiter-migrationsupport</artifactId>
        <version>${junit.jupiter.version}</version>
        <scope>test</scope>
      </dependency>
      <dependency>
        <groupId>org.mockito</groupId>
        <artifactId>mockito-junit-jupiter</artifactId>
        <version>${mokito.junit.jupiter.version}</version>
        <scope>test</scope>
        <exclusions>
          <exclusion>
            <groupId>org.junit.jupiter</groupId>
            <artifactId>junit-jupiter-api</artifactId>
          </exclusion>
        </exclusions>
      </dependency>
      <dependency>
        <groupId>org.assertj</groupId>
        <artifactId>assertj-core</artifactId>
        <version>${assertj.version}</version>
        <scope>test</scope>
      </dependency>
      <dependency>
        <groupId>org.awaitility</groupId>
        <artifactId>awaitility</artifactId>
        <version>${awaitility.version}</version>
        <scope>test</scope>
      </dependency>

      <!--
        For testing Kafka integrations, Debezium has nice utilities to create Kafka clusters
        programmatically.
      -->
      <dependency>
        <groupId>io.debezium</groupId>
        <artifactId>debezium-core</artifactId>
        <version>${debezium.version}</version>
        <scope>test</scope>
      </dependency>
      <dependency>
        <groupId>io.debezium</groupId>
        <artifactId>debezium-core</artifactId>
        <version>${debezium.version}</version>
        <type>test-jar</type>
        <scope>test</scope>
      </dependency>
      <dependency>
        <groupId>org.apache.kafka</groupId>
        <artifactId>kafka_2.12</artifactId>
        <version>${kafka.version}</version>
        <scope>test</scope>
        <exclusions>
          <exclusion>
            <groupId>org.scala-lang</groupId>
            <artifactId>scala-library</artifactId>
          </exclusion>
          <exclusion>
            <groupId>org.scala-lang</groupId>
            <artifactId>scala-reflect</artifactId>
          </exclusion>
        </exclusions>
      </dependency>
      <dependency>
        <groupId>org.scala-lang</groupId>
        <artifactId>scala-library</artifactId>
        <version>2.12.15</version>
        <scope>test</scope>
      </dependency>
      <dependency>
        <groupId>org.scala-lang</groupId>
        <artifactId>scala-reflect</artifactId>
        <version>2.12.15</version>
        <scope>test</scope>
      </dependency>
    </dependencies>
  </dependencyManagement>

  <build>
    <pluginManagement>
      <plugins>
        <plugin>
          <groupId>com.google.cloud.tools</groupId>
          <artifactId>jib-maven-plugin</artifactId>
          <version>${jib.version}</version>
          <configuration>
            <!--  KinD e2e tests registry uses HTTP -->
            <allowInsecureRegistries>true</allowInsecureRegistries>
            <from>
              <image>registry.access.redhat.com/ubi9/openjdk-17</image>
              <platforms>
                <platform>
                  <architecture>amd64</architecture>
                  <os>linux</os>
                </platform>
                <platform>
                  <architecture>arm64</architecture>
                  <os>linux</os>
                </platform>
                <platform>
                  <architecture>s390x</architecture>
                  <os>linux</os>
                </platform>
              </platforms>
            </from>
          </configuration>
        </plugin>
        <plugin>
          <groupId>org.ec4j.maven</groupId>
          <artifactId>editorconfig-maven-plugin</artifactId>
          <version>${maven.editorconfig.plugin.version}</version>
          <executions>
            <execution>
              <id>check</id>
              <phase>verify</phase>
              <goals>
                <goal>check</goal>
              </goals>
            </execution>
          </executions>
          <configuration>
            <excludes>
              <exclude>.dockerignore</exclude>
              <exclude>config/***</exclude>
              <exclude>.mvn/***</exclude>
            </excludes>
          </configuration>
        </plugin>
        <plugin>
          <groupId>org.apache.maven.plugins</groupId>
          <artifactId>maven-surefire-plugin</artifactId>
          <version>${maven.surefire.plugin.version}</version>
          <configuration>
            <!-- This is required for the jacoco maven plugin -->
            <argLine>${argLine}</argLine>
          </configuration>
        </plugin>
      </plugins>
    </pluginManagement>

    <plugins>
      <plugin>
        <groupId>org.apache.maven.plugins</groupId>
        <artifactId>maven-compiler-plugin</artifactId>
        <version>${maven.compiler.plugin.version}</version>
        <configuration>
          <source>${java.version}</source>
          <target>${java.version}</target>
        </configuration>
      </plugin>
      <plugin>
        <groupId>org.apache.maven.plugins</groupId>
        <artifactId>maven-enforcer-plugin</artifactId>
        <version>${maven.enforcer.plugin.version}</version>
        <executions>
          <execution>
            <id>enforce-maven</id>
            <goals>
              <goal>enforce</goal>
            </goals>
            <configuration>
              <rules>
                <dependencyConvergence/>
                <requireReleaseDeps>
                  <excludes>dev.knative.eventing.kafka.broker:*</excludes>
                  <failWhenParentIsSnapshot>false</failWhenParentIsSnapshot>
                </requireReleaseDeps>
              </rules>
            </configuration>
          </execution>
        </executions>
      </plugin>
      <plugin>
        <groupId>org.jacoco</groupId>
        <artifactId>jacoco-maven-plugin</artifactId>
        <version>${maven.jacoco.plugin.version}</version>
        <executions>
          <execution>
            <goals>
              <goal>prepare-agent</goal>
            </goals>
          </execution>
        </executions>
      </plugin>
      <!-- Aggregate third party licenses in THIRD-PARTY.txt -->
      <plugin>
        <groupId>org.codehaus.mojo</groupId>
        <artifactId>license-maven-plugin</artifactId>
        <version>${maven.license.plugin.version}</version>
        <executions>
          <execution>
            <id>aggregate-download-licenses</id>
            <goals>
              <goal>aggregate-download-licenses</goal>
            </goals>
          </execution>
          <execution>
            <id>aggregate-add-third-party</id>
            <goals>
              <goal>aggregate-add-third-party</goal>
            </goals>
            <configuration>
              <outputDirectory>${maven.multiModuleProjectDirectory}</outputDirectory>
            </configuration>
          </execution>
        </executions>
      </plugin>
      <!--
      Use this Plugin for headers due to https://github.com/mojohaus/license-maven-plugin/issues/112 and bad format.

      To add header to all files run: `./mvnw com.mycila:license-maven-plugin:format`

      -->
      <plugin>
        <groupId>com.mycila</groupId>
        <artifactId>license-maven-plugin</artifactId>
        <version>${mycila.license.plugin.version}</version>
        <configuration>
          <licenseSets>
            <licenseSet>
              <header>com/mycila/maven/plugin/license/templates/APACHE-2.txt</header>
              <includes>
                <include>src/**/*.java</include>
              </includes>
              <excludes>
                <exclude>**/DataPlaneContract.java</exclude>
              </excludes>
            </licenseSet>
          </licenseSets>
          <properties>
            <owner>Knative Authors</owner>
            <email>knative-dev@googlegroups.com</email>
            <year>2018</year>
          </properties>
        </configuration>
        <executions>
          <execution>
            <id>check-license</id>
            <goals>
              <goal>check</goal>
            </goals>
            <phase>verify</phase>
          </execution>
        </executions>
      </plugin>
      <plugin>
<<<<<<< HEAD
        <groupId>org.antlr</groupId>
        <artifactId>antlr4-maven-plugin</artifactId>
        <version>${antlr.version}</version><!-- keep it aligned with the runtime bom-->
=======
        <groupId>com.diffplug.spotless</groupId>
        <artifactId>spotless-maven-plugin</artifactId>
        <version>${spotless.plugin.version}</version>
        <configuration>
          <formats>
            <format>
              <includes>
                <include>*.md</include>
                <include>.gitignore</include>
              </includes>
              <trimTrailingWhitespace/>
              <endWithNewline/>
              <indent>
                <tabs>true</tabs>
                <spacesPerTab>4</spacesPerTab>
              </indent>
            </format>
          </formats>
          <java>
            <palantirJavaFormat>
              <version>${palantirJavaFormat.version}</version>
            </palantirJavaFormat>
          </java>
        </configuration>
>>>>>>> c7136041
      </plugin>
    </plugins>
  </build>
</project><|MERGE_RESOLUTION|>--- conflicted
+++ resolved
@@ -61,13 +61,9 @@
     <kafka.version>3.2.3</kafka.version>
     <debezium.version>1.9.6.Final</debezium.version>
     <jib.version>3.3.2</jib.version>
-<<<<<<< HEAD
     <quarkus.version>3.1.2.Final</quarkus.version>
     <antlr.version>4.9.2</antlr.version>
-=======
-    <quarkus.version>2.13.7.Final</quarkus.version>
     <palantirJavaFormat.version>2.33.0</palantirJavaFormat.version>
->>>>>>> c7136041
   </properties>
 
   <modules>
@@ -596,11 +592,11 @@
         </executions>
       </plugin>
       <plugin>
-<<<<<<< HEAD
         <groupId>org.antlr</groupId>
         <artifactId>antlr4-maven-plugin</artifactId>
         <version>${antlr.version}</version><!-- keep it aligned with the runtime bom-->
-=======
+      </plugin>
+      <plugin>
         <groupId>com.diffplug.spotless</groupId>
         <artifactId>spotless-maven-plugin</artifactId>
         <version>${spotless.plugin.version}</version>
@@ -625,7 +621,6 @@
             </palantirJavaFormat>
           </java>
         </configuration>
->>>>>>> c7136041
       </plugin>
     </plugins>
   </build>
