--- conflicted
+++ resolved
@@ -61,14 +61,10 @@
     <kafka.version>3.2.3</kafka.version>
     <debezium.version>1.9.6.Final</debezium.version>
     <jib.version>3.3.2</jib.version>
-<<<<<<< HEAD
     <quarkus.version>3.1.2.Final</quarkus.version>
     <antlr.version>4.9.2
     </antlr.version> <!-- Overwritting quarkus's antlr version. Reminder: antlr4-maven-plugin,antlr4-runtime, antlr4 need to have the same version -->
-=======
-    <quarkus.version>2.13.7.Final</quarkus.version>
     <palantirJavaFormat.version>2.33.0</palantirJavaFormat.version>
->>>>>>> 8a22c57f
   </properties>
 
   <modules>
@@ -597,11 +593,11 @@
         </executions>
       </plugin>
       <plugin>
-<<<<<<< HEAD
         <groupId>org.antlr</groupId>
         <artifactId>antlr4-maven-plugin</artifactId>
         <version>${antlr.version}</version>
-=======
+      </plugin>
+      <plugin>
         <groupId>com.diffplug.spotless</groupId>
         <artifactId>spotless-maven-plugin</artifactId>
         <version>${spotless.plugin.version}</version>
@@ -626,7 +622,6 @@
             </palantirJavaFormat>
           </java>
         </configuration>
->>>>>>> 8a22c57f
       </plugin>
     </plugins>
   </build>
