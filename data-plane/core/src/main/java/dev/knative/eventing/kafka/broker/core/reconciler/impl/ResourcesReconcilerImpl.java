--- conflicted
+++ resolved
@@ -15,8 +15,6 @@
  */
 package dev.knative.eventing.kafka.broker.core.reconciler.impl;
 
-import static dev.knative.eventing.kafka.broker.core.utils.Logging.keyValue;
-
 import dev.knative.eventing.kafka.broker.contract.DataPlaneContract;
 import dev.knative.eventing.kafka.broker.core.reconciler.EgressReconcilerListener;
 import dev.knative.eventing.kafka.broker.core.reconciler.IngressReconcilerListener;
@@ -24,6 +22,9 @@
 import dev.knative.eventing.kafka.broker.core.utils.CollectionsUtils;
 import io.vertx.core.CompositeFuture;
 import io.vertx.core.Future;
+import org.slf4j.Logger;
+import org.slf4j.LoggerFactory;
+
 import java.util.AbstractMap.SimpleImmutableEntry;
 import java.util.ArrayList;
 import java.util.HashMap;
@@ -33,249 +34,210 @@
 import java.util.concurrent.ConcurrentHashMap;
 import java.util.function.Function;
 import java.util.stream.Collectors;
-import org.slf4j.Logger;
-import org.slf4j.LoggerFactory;
+
+import static dev.knative.eventing.kafka.broker.core.utils.Logging.keyValue;
 
 public class ResourcesReconcilerImpl implements ResourcesReconciler {
 
-    private static final Logger logger = LoggerFactory.getLogger(ResourcesReconcilerImpl.class);
-
-    private static final int CACHED_RESOURCES_INITIAL_CAPACITY = 32;
-
-    private final IngressReconcilerListener ingressReconcilerListener;
-    private final EgressReconcilerListener egressReconcilerListener;
-
-    // Every resource ingress is identified by its resource, so we don't need to store ingress separately
-    private final Map<String, DataPlaneContract.Resource> cachedResources;
-    // egress uid -> <Egress, Resource>
-    private final Map<String, Map.Entry<DataPlaneContract.Egress, DataPlaneContract.Resource>> cachedEgresses;
-
-    ResourcesReconcilerImpl(
-            IngressReconcilerListener ingressReconcilerListener, EgressReconcilerListener egressReconcilerListener) {
-        if (ingressReconcilerListener == null && egressReconcilerListener == null) {
-            throw new NullPointerException("You need to specify at least one listener");
-        }
-        this.ingressReconcilerListener = ingressReconcilerListener;
-        this.egressReconcilerListener = egressReconcilerListener;
-
-        this.cachedResources =
-                ingressReconcilerListener == null ? null : new ConcurrentHashMap<>(CACHED_RESOURCES_INITIAL_CAPACITY);
-        this.cachedEgresses =
-                egressReconcilerListener == null ? null : new ConcurrentHashMap<>(CACHED_RESOURCES_INITIAL_CAPACITY);
-    }
-
-    @Override
-    public synchronized Future<Void> reconcile(final DataPlaneContract.Contract contract) {
-        if (isReconcilingIngress()) {
-            return reconcileIngress(contract);
-        }
-        return reconcileEgress(contract);
-    }
-
-    private Future<Void> reconcileEgress(final DataPlaneContract.Contract contract) {
-
-        final var generation = contract.getGeneration();
-
-        final var egresses = contract.getResourcesList().stream()
-                .filter(r -> r.getEgressesCount() > 0)
-                .flatMap(r -> r.getEgressesList().stream()
-                        // egress uid -> <Egress, Resource>
-                        .map(e -> new SimpleImmutableEntry<>(e.getUid(), new SimpleImmutableEntry<>(e, r))))
-                .collect(Collectors.toMap(Map.Entry::getKey, Map.Entry::getValue));
-
-        final List<Future> futures = new ArrayList<>(egresses.size() + this.cachedEgresses.size());
-
-        final var diff = CollectionsUtils.diff(this.cachedEgresses.keySet(), egresses.keySet());
-        logger.info("Reconcile egress diff {} {}", keyValue("diff", diff), keyValue("contractGeneration", generation));
-
-        diff.getRemoved().forEach(uid -> {
-            final var entry = this.cachedEgresses.get(uid);
-            final var egress = entry.getKey();
-            final var resource = entry.getValue();
-
-            futures.add(this.egressReconcilerListener
-                    .onDeleteEgress(resource, egress)
-                    // If we succeed to delete the egress we can remove it from the cache.
-                    .onSuccess(r -> this.cachedEgresses.remove(uid))
-                    .onFailure(cause ->
-                            logFailure("Failed to reconcile [onDeleteEgress] egress", egress, cause, generation)));
-        });
-
-        diff.getAdded().forEach(uid -> {
-            final var entry = egresses.get(uid);
-            final var egress = entry.getKey();
-            final var resource = entry.getValue();
-
-            futures.add(this.egressReconcilerListener
-                    .onNewEgress(resource, egress)
-                    // If we fail to create the egress we can't put it in the cache.
-                    .onSuccess(
-                            r -> this.cachedEgresses.put(egress.getUid(), new SimpleImmutableEntry<>(egress, resource)))
-                    .onFailure(cause ->
-                            logFailure("Failed to reconcile [onNewEgress] egress ", egress, cause, generation)));
-        });
-
-        diff.getIntersection().forEach(uid -> {
-            final var entry = egresses.get(uid);
-            final var newEgress = entry.getKey();
-            final var newResource = entry.getValue();
-
-            final var cachedEgress = this.cachedEgresses.get(uid);
-            final var oldResource = cachedEgress.getValue();
-            final var oldEgress = cachedEgress.getKey();
-
-            if (resourceEquals(newResource, oldResource) && egressEquals(newEgress, oldEgress)) {
-                return;
-            }
-
-            logger.debug(
-                    "Config changed for egress {} {} {} {}",
-                    keyValue("id", newEgress.getUid()),
-                    keyValue("consumerGroup", newEgress.getConsumerGroup()),
-                    keyValue("destination", newEgress.getDestination()),
-                    keyValue("contractGeneration", generation));
-
-            futures.add(this.egressReconcilerListener
-                    .onUpdateEgress(newResource, newEgress)
-                    // If we fail to update the egress we can't put it in the cache.
-                    .onSuccess(r -> this.cachedEgresses.put(
-                            newEgress.getUid(), new SimpleImmutableEntry<>(newEgress, newResource)))
-                    .onFailure(cause ->
-                            logFailure("Failed to reconcile [onUpdateEgress] egress ", newEgress, cause, generation)));
-        });
-
-        // We want to complete the future, once all futures are complete, so use join.
-        return CompositeFuture.join(futures).mapEmpty();
-    }
-
-    private Future<Void> reconcileIngress(DataPlaneContract.Contract contract) {
-
-        final var generation = contract.getGeneration();
-
-        final Map<String, DataPlaneContract.Resource> newResourcesMap =
-                new HashMap<>(contract.getResourcesList().stream()
-                        .collect(Collectors.toMap(DataPlaneContract.Resource::getUid, Function.identity())));
-
-        final List<Future> futures = new ArrayList<>(newResourcesMap.size() + this.cachedResources.size());
-
-        final var diff = CollectionsUtils.diff(this.cachedResources.keySet(), newResourcesMap.keySet());
-        logger.info("Reconcile ingress diff {} {}", keyValue("diff", diff), keyValue("contractGeneration", generation));
-
-        diff.getRemoved().stream()
-                .map(this.cachedResources::get)
-                .forEach(r -> futures.add(this.ingressReconcilerListener
-                        .onDeleteIngress(r, r.getIngress())
-                        .onSuccess(v -> this.cachedResources.remove(r.getUid()))
-                        .onFailure(cause ->
-                                logFailure("Failed to reconcile [onDeleteIngress] ingress", r, cause, generation))));
-
-        diff.getAdded().stream()
-                .map(newResourcesMap::get)
-                .filter(DataPlaneContract.Resource::hasIngress)
-                .forEach(r -> futures.add(this.ingressReconcilerListener
-                        .onNewIngress(r, r.getIngress())
-                        .onSuccess(v -> this.cachedResources.put(r.getUid(), r))
-                        .onFailure(cause ->
-                                logFailure("Failed to reconcile [onNewIngress] ingress", r, cause, generation))));
-
-        diff.getIntersection().forEach(uid -> {
-            final var oldResource = this.cachedResources.get(uid);
-            final var newResource = newResourcesMap.get(uid);
-            if (resourceEquals(oldResource, newResource)) {
-                return;
-            }
-            // Add only resources with ingress.
-            if (!newResource.hasIngress()) {
-                futures.add(this.ingressReconcilerListener
-                        .onDeleteIngress(oldResource, oldResource.getIngress())
-                        .onSuccess(r -> this.cachedResources.remove(uid))
-                        .onFailure(cause -> logFailure(
-                                "Failed to reconcile [onDeleteIngress] ingress", oldResource, cause, generation)));
-                return;
-            }
-
-            futures.add(this.ingressReconcilerListener
-                    .onUpdateIngress(newResource, newResource.getIngress())
-                    .onSuccess(r -> this.cachedResources.put(uid, newResource))
-                    .onFailure(cause -> logFailure(
-                            "Failed to reconcile [onUpdateIngress] ingress", newResource, cause, generation)));
-        });
-
-        // We want to complete the future, once all futures are complete, so use join.
-        return CompositeFuture.join(futures).mapEmpty();
-    }
-
-    private boolean isReconcilingIngress() {
-        return this.ingressReconcilerListener != null;
-    }
-
-    private boolean resourceEquals(DataPlaneContract.Resource r1, DataPlaneContract.Resource r2) {
-        if (r1 == r2) {
-            return true;
-        }
-        if (r1 == null || r2 == null) {
-            return false;
-        }
-        return Objects.equals(r1.getUid(), r2.getUid())
-                && Objects.equals(r1.getTopicsList(), r2.getTopicsList())
-                && Objects.equals(r1.getBootstrapServers(), r2.getBootstrapServers())
-                && Objects.equals(r1.getIngress(), r2.getIngress())
-                && Objects.equals(r1.hasAbsentAuth(), r2.hasAbsentAuth())
-                && Objects.equals(r1.hasAuthSecret(), r2.hasAuthSecret())
-                && Objects.equals(r1.getAuthSecret(), r2.getAuthSecret())
-                && Objects.equals(r1.hasMultiAuthSecret(), r2.hasMultiAuthSecret())
-                && Objects.equals(r1.getMultiAuthSecret(), r2.getMultiAuthSecret())
-                && Objects.equals(r1.getCloudEventOverrides(), r2.getCloudEventOverrides())
-                // In the case of ingress reconcile, do we really care about this one?
-                && Objects.equals(r1.getEgressConfig(), r2.getEgressConfig());
-    }
-
-    private boolean egressEquals(DataPlaneContract.Egress e1, DataPlaneContract.Egress e2) {
-        if (e1 == e2) {
-            return true;
-        }
-        if (e1 == null || e2 == null) {
-            return false;
-        }
-        return Objects.equals(e1.getUid(), e2.getUid())
-                && Objects.equals(e1.getConsumerGroup(), e2.getConsumerGroup())
-                && Objects.equals(e1.getDestination(), e2.getDestination())
-                && Objects.equals(e1.hasDiscardReply(), e2.hasDiscardReply())
-                && Objects.equals(e1.getReplyUrl(), e2.getReplyUrl())
-                && Objects.equals(e1.getReplyToOriginalTopic(), e2.getReplyToOriginalTopic())
-                && Objects.equals(e1.getDeliveryOrder(), e2.getDeliveryOrder())
-                && Objects.equals(e1.getVReplicas(), e2.getVReplicas())
-                && Objects.equals(e1.getFeatureFlags(), e2.getFeatureFlags())
-                && Objects.equals(e1.getEgressConfig(), e2.getEgressConfig())
-                && Objects.equals(e1.getFilter(), e2.getFilter())
-                && Objects.equals(e1.getKeyType(), e2.getKeyType())
-                && Objects.equals(e1.getDialectedFilterList(), e2.getDialectedFilterList());
-    }
-
-    private static void logFailure(
-            final String msg, final DataPlaneContract.Egress egress, final Throwable cause, final long generation) {
-        logger.error(
-                msg + " {} {} {}",
-                keyValue("id", egress.getUid()),
-                keyValue("consumerGroup", egress.getConsumerGroup()),
-                keyValue("destination", egress.getDestination()),
-                keyValue("contractGeneration", generation),
-                cause);
-    }
-
-    private static void logFailure(
-            final String msg, final DataPlaneContract.Resource resource, final Throwable cause, final long generation) {
-        logger.error(
-                msg + " {} {} {}",
-                keyValue("id", resource.getUid()),
-                keyValue("ingress.path", resource.getIngress().getPath()),
-                keyValue("ingress.host", resource.getIngress().getHost()),
-                keyValue("topics", resource.getTopicsList()),
-                keyValue("contractGeneration", generation),
-                cause);
-    }
-<<<<<<< HEAD
-=======
+  private static final Logger logger = LoggerFactory.getLogger(ResourcesReconcilerImpl.class);
+
+  private static final int CACHED_RESOURCES_INITIAL_CAPACITY = 32;
+
+  private final IngressReconcilerListener ingressReconcilerListener;
+  private final EgressReconcilerListener egressReconcilerListener;
+
+  // Every resource ingress is identified by its resource, so we don't need to store ingress separately
+  private final Map<String, DataPlaneContract.Resource> cachedResources;
+  // egress uid -> <Egress, Resource>
+  private final Map<String, Map.Entry<DataPlaneContract.Egress, DataPlaneContract.Resource>> cachedEgresses;
+
+  ResourcesReconcilerImpl(
+    IngressReconcilerListener ingressReconcilerListener,
+    EgressReconcilerListener egressReconcilerListener) {
+    if (ingressReconcilerListener == null && egressReconcilerListener == null) {
+      throw new NullPointerException("You need to specify at least one listener");
+    }
+    this.ingressReconcilerListener = ingressReconcilerListener;
+    this.egressReconcilerListener = egressReconcilerListener;
+
+    this.cachedResources = ingressReconcilerListener == null ? null : new ConcurrentHashMap<>(CACHED_RESOURCES_INITIAL_CAPACITY);
+    this.cachedEgresses = egressReconcilerListener == null ? null : new ConcurrentHashMap<>(CACHED_RESOURCES_INITIAL_CAPACITY);
+  }
+
+  @Override
+  public synchronized Future<Void> reconcile(final DataPlaneContract.Contract contract) {
+    if (isReconcilingIngress()) {
+      return reconcileIngress(contract);
+    }
+    return reconcileEgress(contract);
+  }
+
+  private Future<Void> reconcileEgress(final DataPlaneContract.Contract contract) {
+
+    final var generation = contract.getGeneration();
+
+    final var egresses = contract.getResourcesList().stream()
+      .filter(r -> r.getEgressesCount() > 0)
+      .flatMap(r -> r.getEgressesList()
+        .stream()
+        // egress uid -> <Egress, Resource>
+        .map(e -> new SimpleImmutableEntry<>(e.getUid(), new SimpleImmutableEntry<>(e, r))))
+      .collect(Collectors.toMap(Map.Entry::getKey, Map.Entry::getValue));
+
+    final List<Future> futures = new ArrayList<>(egresses.size() + this.cachedEgresses.size());
+
+    final var diff = CollectionsUtils.diff(this.cachedEgresses.keySet(), egresses.keySet());
+    logger.info("Reconcile egress diff {} {}", keyValue("diff", diff), keyValue("contractGeneration", generation));
+
+    diff.getRemoved().forEach(uid -> {
+      final var entry = this.cachedEgresses.get(uid);
+      final var egress = entry.getKey();
+      final var resource = entry.getValue();
+
+      futures.add(
+        this.egressReconcilerListener.onDeleteEgress(resource, egress)
+          // If we succeed to delete the egress we can remove it from the cache.
+          .onSuccess(r -> this.cachedEgresses.remove(uid))
+          .onFailure(cause -> logFailure("Failed to reconcile [onDeleteEgress] egress", egress, cause, generation))
+      );
+    });
+
+    diff.getAdded().forEach(uid -> {
+      final var entry = egresses.get(uid);
+      final var egress = entry.getKey();
+      final var resource = entry.getValue();
+
+      futures.add(
+        this.egressReconcilerListener.onNewEgress(resource, egress)
+          // If we fail to create the egress we can't put it in the cache.
+          .onSuccess(r -> this.cachedEgresses.put(egress.getUid(), new SimpleImmutableEntry<>(egress, resource)))
+          .onFailure(cause -> logFailure("Failed to reconcile [onNewEgress] egress ", egress, cause, generation))
+      );
+    });
+
+    diff.getIntersection().forEach(uid -> {
+      final var entry = egresses.get(uid);
+      final var newEgress = entry.getKey();
+      final var newResource = entry.getValue();
+
+      final var cachedEgress = this.cachedEgresses.get(uid);
+      final var oldResource = cachedEgress.getValue();
+      final var oldEgress = cachedEgress.getKey();
+
+      if (resourceEquals(newResource, oldResource) && egressEquals(newEgress, oldEgress)) {
+        return;
+      }
+
+      logger.debug("Config changed for egress {} {} {} {}",
+        keyValue("id", newEgress.getUid()),
+        keyValue("consumerGroup", newEgress.getConsumerGroup()),
+        keyValue("destination", newEgress.getDestination()),
+        keyValue("contractGeneration", generation)
+      );
+
+      futures.add(
+        this.egressReconcilerListener.onUpdateEgress(newResource, newEgress)
+          // If we fail to update the egress we can't put it in the cache.
+          .onSuccess(r -> this.cachedEgresses.put(newEgress.getUid(), new SimpleImmutableEntry<>(newEgress, newResource)))
+          .onFailure(cause -> logFailure("Failed to reconcile [onUpdateEgress] egress ", newEgress, cause, generation))
+      );
+    });
+
+    // We want to complete the future, once all futures are complete, so use join.
+    return CompositeFuture.join(futures).mapEmpty();
+  }
+
+  private Future<Void> reconcileIngress(DataPlaneContract.Contract contract) {
+
+    final var generation = contract.getGeneration();
+
+    final Map<String, DataPlaneContract.Resource> newResourcesMap = new HashMap<>(
+      contract.getResourcesList()
+        .stream()
+        .collect(Collectors.toMap(DataPlaneContract.Resource::getUid, Function.identity()))
+    );
+
+    final List<Future> futures = new ArrayList<>(newResourcesMap.size() + this.cachedResources.size());
+
+    final var diff = CollectionsUtils.diff(this.cachedResources.keySet(), newResourcesMap.keySet());
+    logger.info("Reconcile ingress diff {} {}", keyValue("diff", diff), keyValue("contractGeneration", generation));
+
+    diff.getRemoved().stream()
+      .map(this.cachedResources::get)
+      .forEach(r -> futures.add(
+        this.ingressReconcilerListener.onDeleteIngress(r, r.getIngress())
+          .onSuccess(v -> this.cachedResources.remove(r.getUid()))
+          .onFailure(cause -> logFailure("Failed to reconcile [onDeleteIngress] ingress", r, cause, generation))
+      ));
+
+    diff.getAdded().stream()
+      .map(newResourcesMap::get)
+      .filter(DataPlaneContract.Resource::hasIngress)
+      .forEach(r -> futures.add(
+        this.ingressReconcilerListener.onNewIngress(r, r.getIngress())
+          .onSuccess(v -> this.cachedResources.put(r.getUid(), r))
+          .onFailure(cause -> logFailure("Failed to reconcile [onNewIngress] ingress", r, cause, generation))
+      ));
+
+    diff.getIntersection().forEach(uid -> {
+      final var oldResource = this.cachedResources.get(uid);
+      final var newResource = newResourcesMap.get(uid);
+      if (resourceEquals(oldResource, newResource)) {
+        return;
+      }
+      // Add only resources with ingress.
+      if (!newResource.hasIngress()) {
+        futures.add(
+          this.ingressReconcilerListener.onDeleteIngress(oldResource, oldResource.getIngress())
+            .onSuccess(r -> this.cachedResources.remove(uid))
+            .onFailure(cause -> logFailure("Failed to reconcile [onDeleteIngress] ingress", oldResource, cause, generation))
+        );
+        return;
+      }
+
+      futures.add(
+        this.ingressReconcilerListener.onUpdateIngress(newResource, newResource.getIngress())
+          .onSuccess(r -> this.cachedResources.put(uid, newResource))
+          .onFailure(cause -> logFailure("Failed to reconcile [onUpdateIngress] ingress", newResource, cause, generation))
+      );
+    });
+
+    // We want to complete the future, once all futures are complete, so use join.
+    return CompositeFuture.join(futures).mapEmpty();
+  }
+
+  private boolean isReconcilingIngress() {
+    return this.ingressReconcilerListener != null;
+  }
+
+  private boolean resourceEquals(DataPlaneContract.Resource r1, DataPlaneContract.Resource r2) {
+    if (r1 == r2) {
+      return true;
+    }
+    if (r1 == null || r2 == null) {
+      return false;
+    }
+    return Objects.equals(r1.getUid(), r2.getUid())
+      && Objects.equals(r1.getTopicsList(), r2.getTopicsList())
+      && Objects.equals(r1.getBootstrapServers(), r2.getBootstrapServers())
+      && Objects.equals(r1.getIngress(), r2.getIngress())
+      && Objects.equals(r1.hasAbsentAuth(), r2.hasAbsentAuth())
+      && Objects.equals(r1.hasAuthSecret(), r2.hasAuthSecret())
+      && Objects.equals(r1.getAuthSecret(), r2.getAuthSecret())
+      && Objects.equals(r1.hasMultiAuthSecret(), r2.hasMultiAuthSecret())
+      && Objects.equals(r1.getMultiAuthSecret(), r2.getMultiAuthSecret())
+      && Objects.equals(r1.getCloudEventOverrides(), r2.getCloudEventOverrides())
+      // In the case of ingress reconcile, do we really care about this one?
+      && Objects.equals(r1.getEgressConfig(), r2.getEgressConfig());
+  }
+
+  private boolean egressEquals(DataPlaneContract.Egress e1, DataPlaneContract.Egress e2) {
+    if (e1 == e2) {
+      return true;
+    }
+    if (e1 == null || e2 == null) {
+      return false;
+    }
     return Objects.equals(e1.getUid(), e2.getUid())
       && Objects.equals(e1.getConsumerGroup(), e2.getConsumerGroup())
       && Objects.equals(e1.getDestination(), e2.getDestination())
@@ -312,5 +274,4 @@
       keyValue("contractGeneration", generation),
       cause);
   }
->>>>>>> e8ba86f6
 }