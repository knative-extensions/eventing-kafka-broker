/*
 * Copyright © 2018 Knative Authors (knative-dev@googlegroups.com)
 *
 * Licensed under the Apache License, Version 2.0 (the "License");
 * you may not use this file except in compliance with the License.
 * You may obtain a copy of the License at
 *
 *     http://www.apache.org/licenses/LICENSE-2.0
 *
 * Unless required by applicable law or agreed to in writing, software
 * distributed under the License is distributed on an "AS IS" BASIS,
 * WITHOUT WARRANTIES OR CONDITIONS OF ANY KIND, either express or implied.
 * See the License for the specific language governing permissions and
 * limitations under the License.
 */
package dev.knative.eventing.kafka.broker.dispatcher.impl.consumer;

import dev.knative.eventing.kafka.broker.core.OrderedAsyncExecutor;
import dev.knative.eventing.kafka.broker.dispatcher.main.ConsumerVerticleContext;
import io.cloudevents.CloudEvent;
import io.github.bucket4j.Bandwidth;
import io.github.bucket4j.Bucket;
import io.github.bucket4j.Refill;
import io.github.bucket4j.local.LocalBucketBuilder;
import io.github.bucket4j.local.SynchronizationStrategy;
import io.vertx.core.Future;
import io.vertx.core.Promise;

import org.apache.kafka.clients.consumer.ConsumerRecord;
import org.apache.kafka.clients.consumer.ConsumerRecords;
import org.apache.kafka.common.TopicPartition;
import org.slf4j.Logger;
import org.slf4j.LoggerFactory;

import java.time.Duration;
import java.util.HashSet;
import java.util.Map;
import java.util.Objects;
import java.util.Set;
import java.util.concurrent.ConcurrentHashMap;
import java.util.concurrent.atomic.AtomicBoolean;
import java.util.concurrent.atomic.AtomicLong;

import static dev.knative.eventing.kafka.broker.core.utils.Logging.keyValue;

public class OrderedConsumerVerticle extends ConsumerVerticle {

  private static final Logger logger = LoggerFactory.getLogger(OrderedConsumerVerticle.class);

  private static final long POLLING_MS = 200L;
  private static final Duration POLLING_TIMEOUT = Duration.ofMillis(1000L);

  private final Map<TopicPartition, OrderedAsyncExecutor> recordDispatcherExecutors;
  private final PartitionRevokedHandler partitionRevokedHandler;
  private final Bucket bucket;

  private final AtomicBoolean closed;
  private final AtomicLong pollTimer;
  private final AtomicBoolean isPollInFlight;

  public OrderedConsumerVerticle(final ConsumerVerticleContext context,
                                 final Initializer initializer) {
    super(context, initializer);

    final var vReplicas = Math.max(1, context.getEgress().getVReplicas());
    final var tokens = context.getMaxPollRecords() * vReplicas;
    if (context.getEgress().getFeatureFlags().getEnableRateLimiter()) {
      this.bucket = new LocalBucketBuilder()
        .addLimit(Bandwidth.classic(tokens, Refill.greedy(tokens, Duration.ofSeconds(1))))
        .withSynchronizationStrategy(SynchronizationStrategy.SYNCHRONIZED)
        .withMillisecondPrecision()
        .build();
    } else {
      this.bucket = null;
    }

    this.recordDispatcherExecutors = new ConcurrentHashMap<>();
    this.closed = new AtomicBoolean(false);
    this.isPollInFlight = new AtomicBoolean(false);
    this.pollTimer = new AtomicLong(-1);

    partitionRevokedHandler = partitions -> {
      // Stop executors associated with revoked partitions.
      for (final TopicPartition partition : partitions) {
        final var executor = recordDispatcherExecutors.remove(partition);
        if (executor != null) {
          logger.info("Stopping executor {} {}",
            getConsumerVerticleContext().getLoggingKeyValue(),
            keyValue("topicPartition", partition)
          );
          executor.stop();
        }
      }
      return Future.succeededFuture();
    };
  }

  @Override
  void startConsumer(Promise<Void> startPromise) {
    Objects.requireNonNull(getConsumerVerticleContext().getConsumerRebalanceListener());
    // We need to sub first, then we can start the polling loop
    this.consumer.subscribe(Set.copyOf(getConsumerVerticleContext().getResource().getTopicsList()),getConsumerVerticleContext().getConsumerRebalanceListener())
      .onFailure(startPromise::fail)
      .onSuccess(v -> {
        if (this.pollTimer.compareAndSet(-1, 0)) {
          this.pollTimer.set(vertx.setPeriodic(POLLING_MS, x -> poll()));
        }
        this.poll();
        startPromise.complete();
      });
  }

  private void poll() {
    if (this.closed.get() || this.isPollInFlight.get()) {
      logger.debug("Consumer closed or poll is in-flight {}", getConsumerVerticleContext().getLoggingKeyValue());
      return;
    }

    // When we don't have tokens available, we just wait `POLLING_MS`
    // before trying to poll again.
    if (bucket != null && bucket.getAvailableTokens() <= 0) {
      logger.info("Rate limiter, tokens unavailable {} {}",
        keyValue("wait.ms", POLLING_MS),
        getConsumerVerticleContext().getLoggingKeyValue()
      );
      return;
    }

    // Only poll new records when at-least one internal per-partition queue
    // needs more records.
    if (areAllExecutorsBusy()) {
      logger.debug("all executors are busy {}", getConsumerVerticleContext().getLoggingKeyValue());
      return;
    }

    if (this.isPollInFlight.compareAndSet(false, true)) {
      logger.debug("Polling for records {}", getConsumerVerticleContext().getLoggingKeyValue());

      this.consumer.poll(POLLING_TIMEOUT)
        .onSuccess(this::recordsHandler)
        .onFailure(t -> {
          if (this.closed.get()) {
            // The failure might have been caused by stopping the consumer, so we just ignore it
            return;
          }
          isPollInFlight.set(false);
          exceptionHandler(t);
        });
    }
  }

  @Override
  public void stop(Promise<Void> stopPromise) {
    // Stop the executors
    this.closed.set(true);
    this.vertx.cancelTimer(this.pollTimer.get());
    this.recordDispatcherExecutors.values().forEach(OrderedAsyncExecutor::stop);
    // Stop the consumer
    super.stop(stopPromise);
  }

  @Override
  public PartitionRevokedHandler getPartitionRevokedHandler() {
    return partitionRevokedHandler;
  }

  private void recordsHandler(ConsumerRecords<Object, CloudEvent> records) {
    if (this.closed.get()) {
      return;
    }
    isPollInFlight.set(false);

    if (records == null || records.count() == 0) {
      return;
    }

    if (bucket != null) {
      // Once we have new records, we force add them to internal per-partition queues.
      bucket.forceAddTokens(records.count());
    }

    // Put records in internal per-partition queues.
<<<<<<< HEAD
    var recordIterator = records.iterator();
    while(recordIterator.hasNext()) {
      var record = recordIterator.next();
=======
    for(var record : records) {
>>>>>>> 4dd4f24c
      final var executor = executorFor(new TopicPartition(record.topic(), record.partition()));
      executor.offer(() -> dispatch(record));
    }
  }

  private Future<Void> dispatch(final ConsumerRecord<Object, CloudEvent> record) {
    if (this.closed.get()) {
      return Future.failedFuture("Consumer verticle closed " + getConsumerVerticleContext());
    }

    return this.recordDispatcher.dispatch(record);
  }

  private synchronized OrderedAsyncExecutor executorFor(final TopicPartition topicPartition) {
    var executor = this.recordDispatcherExecutors.get(topicPartition);
    if (executor != null) {
      return executor;
    }
    executor = new OrderedAsyncExecutor(
      topicPartition,
      getConsumerVerticleContext().getMetricsRegistry(),
      getConsumerVerticleContext().getEgress()
    );
    this.recordDispatcherExecutors.put(topicPartition, executor);
    return executor;
  }

  private boolean areAllExecutorsBusy() {
    if (recordDispatcherExecutors.isEmpty()) {
      // No executors
      return false;
    }

    var res = true;
    final var toResume = new HashSet<TopicPartition>();
    final var toPause = new HashSet<TopicPartition>();

    for (var executor : recordDispatcherExecutors.entrySet()) {
      if (executor.getValue().isWaitingForTasks()) {
        toResume.add(executor.getKey());
        res = false;
      } else {
        toPause.add(executor.getKey());
      }
    }

    if (!toPause.isEmpty()) {
      this.consumer.pause(toPause);
    }
    if (!toResume.isEmpty()) {
      this.consumer.resume(toResume);
    }

    return res;
  }
}<|MERGE_RESOLUTION|>--- conflicted
+++ resolved
@@ -180,13 +180,7 @@
     }
 
     // Put records in internal per-partition queues.
-<<<<<<< HEAD
-    var recordIterator = records.iterator();
-    while(recordIterator.hasNext()) {
-      var record = recordIterator.next();
-=======
     for(var record : records) {
->>>>>>> 4dd4f24c
       final var executor = executorFor(new TopicPartition(record.topic(), record.partition()));
       executor.offer(() -> dispatch(record));
     }
