--- conflicted
+++ resolved
@@ -14,8 +14,6 @@
  * limitations under the License.
  */
 package dev.knative.eventing.kafka.broker.dispatcher.main;
-
-import static dev.knative.eventing.kafka.broker.core.utils.Logging.keyValue;
 
 import dev.knative.eventing.kafka.broker.contract.DataPlaneContract;
 import dev.knative.eventing.kafka.broker.core.metrics.Metrics;
@@ -57,179 +55,165 @@
 import io.vertx.kafka.client.common.KafkaClientOptions;
 import io.vertx.kafka.client.common.tracing.ConsumerTracer;
 import io.vertx.kafka.client.producer.KafkaProducer;
+import org.apache.kafka.clients.consumer.ConsumerConfig;
+import org.apache.kafka.clients.consumer.ConsumerRebalanceListener;
+import org.apache.kafka.common.TopicPartition;
+
 import java.util.ArrayList;
 import java.util.Collection;
 import java.util.List;
 import java.util.concurrent.TimeUnit;
 import java.util.stream.Collectors;
-import org.apache.kafka.clients.consumer.ConsumerConfig;
-import org.apache.kafka.clients.consumer.ConsumerRebalanceListener;
-import org.apache.kafka.common.TopicPartition;
+
+import static dev.knative.eventing.kafka.broker.core.utils.Logging.keyValue;
 
 public class ConsumerVerticleBuilder {
 
-    private static final CloudEventSender NO_DEAD_LETTER_SINK_SENDER = CloudEventSender.noop("No dead letter sink set");
-
-    private final ConsumerVerticleContext consumerVerticleContext;
-
-    public ConsumerVerticleBuilder(final ConsumerVerticleContext consumerVerticleContext) {
-        this.consumerVerticleContext = consumerVerticleContext;
-    }
-
-    public ConsumerVerticle build() {
-        return createConsumerVerticle(getInitializer());
-    }
-
-    private ConsumerVerticle.Initializer getInitializer() {
-        return (vertx, consumerVerticle) -> consumerVerticleContext
-                .getAuthProvider()
-                .getCredentials(consumerVerticleContext.getResource())
-                .onSuccess(credentials -> build(vertx, consumerVerticle, credentials))
-                .mapEmpty();
-    }
-
-    private void build(final Vertx vertx, final ConsumerVerticle consumerVerticle, final Credentials credentials) {
-        KafkaClientsAuth.attachCredentials(consumerVerticleContext.getConsumerConfigs(), credentials);
-        KafkaClientsAuth.attachCredentials(consumerVerticleContext.getProducerConfigs(), credentials);
-
-        final ReactiveKafkaConsumer<Object, CloudEvent> consumer = this.consumerVerticleContext
-                .getConsumerFactory()
-                .create(vertx, consumerVerticleContext.getConsumerConfigs());
-        consumerVerticle.setConsumer(consumer);
-
-        final var metricsCloser = Metrics.register(consumer.unwrap());
-        consumerVerticle.setCloser(metricsCloser);
-
-        final var egressSubscriberSender = createConsumerRecordSender(vertx);
-        final var egressDeadLetterSender = createDeadLetterSinkRecordSender(vertx);
-        final var responseHandler = createResponseHandler(vertx);
-
-        final var offsetManager = new OffsetManager(vertx, consumer, (v) -> {}, getCommitIntervalMs());
-
-        final var recordDispatcher = new RecordDispatcherMutatorChain(
-                new RecordDispatcherImpl(
-                        consumerVerticleContext,
-                        getFilter(),
-                        egressSubscriberSender,
-                        egressDeadLetterSender,
-                        responseHandler,
-                        offsetManager,
-                        ConsumerTracer.create(
-                                ((VertxInternal) vertx).tracer(),
-                                new KafkaClientOptions()
-                                        .setConfig(consumerVerticleContext.getConsumerConfigs())
-                                        // Make sure the policy is propagate for the manually instantiated consumer
-                                        // tracer
-                                        .setTracingPolicy(TracingPolicy.PROPAGATE)),
-                        Metrics.getRegistry()),
-                new CloudEventOverridesMutator(
-                        consumerVerticleContext.getResource().getCloudEventOverrides()));
-        consumerVerticle.setRecordDispatcher(recordDispatcher);
-
-        final var partitionRevokedHandlers =
-                List.of(consumerVerticle.getPartitionRevokedHandler(), offsetManager.getPartitionRevokedHandler());
-        this.consumerVerticleContext.withConsumerRebalanceListener(createRebalanceListener(partitionRevokedHandlers));
-    }
-
-    private ConsumerVerticle createConsumerVerticle(final ConsumerVerticle.Initializer initializer) {
-        return switch (DeliveryOrder.fromContract(
-                consumerVerticleContext.getEgress().getDeliveryOrder())) {
-            case ORDERED -> new OrderedConsumerVerticle(consumerVerticleContext, initializer);
-            case UNORDERED -> new UnorderedConsumerVerticle(consumerVerticleContext, initializer);
-        };
-    }
+  private final static CloudEventSender NO_DEAD_LETTER_SINK_SENDER = CloudEventSender.noop("No dead letter sink set");
+
+  private final ConsumerVerticleContext consumerVerticleContext;
+
+  public ConsumerVerticleBuilder(final ConsumerVerticleContext consumerVerticleContext) {
+    this.consumerVerticleContext = consumerVerticleContext;
+  }
+
+  public ConsumerVerticle build() {
+    return createConsumerVerticle(getInitializer());
+  }
+
+  private ConsumerVerticle.Initializer getInitializer() {
+    return (vertx, consumerVerticle) -> consumerVerticleContext.getAuthProvider()
+      .getCredentials(consumerVerticleContext.getResource())
+      .onSuccess(credentials -> build(vertx, consumerVerticle, credentials))
+      .mapEmpty();
+  }
+
+  private void build(final Vertx vertx, final ConsumerVerticle consumerVerticle, final Credentials credentials) {
+    KafkaClientsAuth.attachCredentials(consumerVerticleContext.getConsumerConfigs(), credentials);
+    KafkaClientsAuth.attachCredentials(consumerVerticleContext.getProducerConfigs(), credentials);
+
+    final ReactiveKafkaConsumer<Object, CloudEvent> consumer = this.consumerVerticleContext
+      .getConsumerFactory()
+      .create(vertx, consumerVerticleContext.getConsumerConfigs());
+    consumerVerticle.setConsumer(consumer);
+
+    final var metricsCloser = Metrics.register(consumer.unwrap());
+    consumerVerticle.setCloser(metricsCloser);
+
+    final var egressSubscriberSender = createConsumerRecordSender(vertx);
+    final var egressDeadLetterSender = createDeadLetterSinkRecordSender(vertx);
+    final var responseHandler = createResponseHandler(vertx);
+
+    final var offsetManager = new OffsetManager(
+      vertx,
+      consumer,
+      (v) -> {
+      },
+      getCommitIntervalMs()
+    );
+
+    final var recordDispatcher = new RecordDispatcherMutatorChain(
+      new RecordDispatcherImpl(
+        consumerVerticleContext,
+        getFilter(),
+        egressSubscriberSender,
+        egressDeadLetterSender,
+        responseHandler,
+        offsetManager,
+        ConsumerTracer.create(((VertxInternal) vertx).tracer(),
+          new KafkaClientOptions().setConfig(consumerVerticleContext.getConsumerConfigs())
+            // Make sure the policy is propagate for the manually instantiated consumer tracer
+            .setTracingPolicy(TracingPolicy.PROPAGATE)), Metrics.getRegistry()),
+
+      new CloudEventOverridesMutator(consumerVerticleContext.getResource().getCloudEventOverrides())
+    );
+    consumerVerticle.setRecordDispatcher(recordDispatcher);
+
+    final var partitionRevokedHandlers = List.of(
+      consumerVerticle.getPartitionRevokedHandler(),
+      offsetManager.getPartitionRevokedHandler()
+    );
+    this.consumerVerticleContext.withConsumerRebalanceListener(createRebalanceListener(partitionRevokedHandlers));
+  }
+
+  private ConsumerVerticle createConsumerVerticle(final ConsumerVerticle.Initializer initializer) {
+    return switch (DeliveryOrder.fromContract(consumerVerticleContext.getEgress().getDeliveryOrder())) {
+      case ORDERED -> new OrderedConsumerVerticle(consumerVerticleContext, initializer);
+      case UNORDERED -> new UnorderedConsumerVerticle(consumerVerticleContext, initializer);
+    };
+  }
 
     /**
-     * For each handler call partitionRevoked and wait for the future to complete.
-     *
-     * @param partitionRevokedHandlers partition revoked handlers
-     * @return ConsumerRebalanceListener object with the partition revoked handler running on onPartitionsRevoked
-     */
-    private ConsumerRebalanceListener createRebalanceListener(
-            final List<PartitionRevokedHandler> partitionRevokedHandlers) {
-        return new ConsumerRebalanceListener() {
-            @Override
-            public void onPartitionsRevoked(Collection<TopicPartition> partitions) {
-                ConsumerVerticleContext.logger.info(
-                        "Received revoke partitions for consumer {} {}",
-                        consumerVerticleContext.getLoggingKeyValue(),
-                        keyValue("partitions", partitions));
-
-                final var futures = new ArrayList<Future<Void>>(partitionRevokedHandlers.size());
-                for (PartitionRevokedHandler partitionRevokedHandler : partitionRevokedHandlers) {
-                    futures.add(partitionRevokedHandler.partitionRevoked(partitions));
-                }
-
-                for (final var future : futures) {
-                    try {
-                        future.toCompletionStage().toCompletableFuture().get(1, TimeUnit.SECONDS);
-                    } catch (final Exception ignored) {
-                        ConsumerVerticleContext.logger.warn(
-                                "Partition revoked handler failed {} {}",
-                                consumerVerticleContext.getLoggingKeyValue(),
-                                keyValue("partitions", partitions));
-                    }
+   * For each handler call partitionRevoked and wait for the future to complete.
+   *
+   * @param partitionRevokedHandlers partition revoked handlers
+   * @return ConsumerRebalanceListener object with the partition revoked handler running on onPartitionsRevoked
+   */
+  private ConsumerRebalanceListener createRebalanceListener(final List<PartitionRevokedHandler> partitionRevokedHandlers) {
+    return new ConsumerRebalanceListener() {
+        @Override
+        public void onPartitionsRevoked(Collection<TopicPartition> partitions) {
+            ConsumerVerticleContext.logger.info("Received revoke partitions for consumer {} {}",
+                    consumerVerticleContext.getLoggingKeyValue(),
+                    keyValue("partitions", partitions)
+            );
+
+            final var futures = new ArrayList<Future<Void>>(partitionRevokedHandlers.size());
+            for (PartitionRevokedHandler partitionRevokedHandler : partitionRevokedHandlers) {
+                futures.add(partitionRevokedHandler.partitionRevoked(partitions));
+            }
+
+            for (final var future : futures) {
+                try {
+                    future.toCompletionStage().toCompletableFuture().get(1, TimeUnit.SECONDS);
+                } catch (final Exception ignored) {
+                    ConsumerVerticleContext.logger.warn("Partition revoked handler failed {} {}",
+                            consumerVerticleContext.getLoggingKeyValue(),
+                            keyValue("partitions", partitions)
+                    );
                 }
             }
-
-            @Override
-            public void onPartitionsAssigned(Collection<TopicPartition> partitions) {
-                ConsumerVerticleContext.logger.info(
-                        "Received assign partitions for consumer {} {}",
-                        consumerVerticleContext.getLoggingKeyValue(),
-                        keyValue("partitions", partitions));
-            }
-        };
-    }
-
-    private Filter getFilter() {
-        // Dialected filters should override the attributes filter
-        if (consumerVerticleContext.getEgress().getDialectedFilterCount() > 0) {
-            return getFilter(consumerVerticleContext.getEgress().getDialectedFilterList());
-        } else if (consumerVerticleContext.getEgress().hasFilter()) {
-            return new ExactFilter(
-                    consumerVerticleContext.getEgress().getFilter().getAttributesMap());
         }
-        return Filter.noop();
-    }
-
-    private static Filter getFilter(List<DataPlaneContract.DialectedFilter> filters) {
-        return new AllFilter(
-                filters.stream().map(ConsumerVerticleBuilder::getFilter).collect(Collectors.toSet()));
-    }
-
-    private static Filter getFilter(DataPlaneContract.DialectedFilter filter) {
-        return switch (filter.getFilterCase()) {
-            case EXACT -> new ExactFilter(filter.getExact().getAttributesMap());
-            case PREFIX -> new PrefixFilter(filter.getPrefix().getAttributesMap());
-            case SUFFIX -> new SuffixFilter(filter.getSuffix().getAttributesMap());
-            case NOT -> new NotFilter(getFilter(filter.getNot().getFilter()));
-            case ANY -> new AnyFilter(filter.getAny().getFiltersList().stream()
-                    .map(ConsumerVerticleBuilder::getFilter)
-                    .collect(Collectors.toSet()));
-            case ALL -> new AllFilter(filter.getAll().getFiltersList().stream()
-                    .map(ConsumerVerticleBuilder::getFilter)
-                    .collect(Collectors.toSet()));
-            case CESQL -> new CeSqlFilter(filter.getCesql().getExpression());
-            default -> Filter.noop();
-        };
-    }
-
-    private ResponseHandler createResponseHandler(final Vertx vertx) {
-        if (consumerVerticleContext.getEgress().hasReplyUrl()) {
-            return new ResponseToHttpEndpointHandler(new WebClientCloudEventSender(
-                    vertx,
-                    WebClient.create(vertx, consumerVerticleContext.getWebClientOptions()),
-                    consumerVerticleContext.getEgress().getReplyUrl(),
-                    consumerVerticleContext,
-                    Metrics.Tags.senderContext("reply")));
+
+        @Override
+        public void onPartitionsAssigned(Collection<TopicPartition> partitions) {
+            ConsumerVerticleContext.logger.info("Received assign partitions for consumer {} {}",
+                    consumerVerticleContext.getLoggingKeyValue(),
+                    keyValue("partitions", partitions)
+            );
         }
-
-<<<<<<< HEAD
-        if (consumerVerticleContext.getEgress().hasDiscardReply()) {
-            return new NoopResponseHandler();
-        }
-=======
+    };
+  }
+
+  private Filter getFilter() {
+    // Dialected filters should override the attributes filter
+    if (consumerVerticleContext.getEgress().getDialectedFilterCount() > 0) {
+      return getFilter(consumerVerticleContext.getEgress().getDialectedFilterList());
+    } else if (consumerVerticleContext.getEgress().hasFilter()) {
+      return new ExactFilter(consumerVerticleContext.getEgress().getFilter().getAttributesMap());
+    }
+    return Filter.noop();
+  }
+
+  private static Filter getFilter(List<DataPlaneContract.DialectedFilter> filters) {
+    return new AllFilter(filters.stream().map(ConsumerVerticleBuilder::getFilter).collect(Collectors.toSet()));
+  }
+
+  private static Filter getFilter(DataPlaneContract.DialectedFilter filter) {
+    return switch (filter.getFilterCase()) {
+      case EXACT -> new ExactFilter(filter.getExact().getAttributesMap());
+      case PREFIX -> new PrefixFilter(filter.getPrefix().getAttributesMap());
+      case SUFFIX -> new SuffixFilter(filter.getSuffix().getAttributesMap());
+      case NOT -> new NotFilter(getFilter(filter.getNot().getFilter()));
+      case ANY ->
+        new AnyFilter(filter.getAny().getFiltersList().stream().map(ConsumerVerticleBuilder::getFilter).collect(Collectors.toSet()));
+      case ALL ->
+        new AllFilter(filter.getAll().getFiltersList().stream().map(ConsumerVerticleBuilder::getFilter).collect(Collectors.toSet()));
+      case CESQL -> new CeSqlFilter(filter.getCesql().getExpression());
+      default -> Filter.noop();
+    };
+  }
+
   private WebClientOptions createWebClientOptionsFromCACerts(String CACerts) {
     if (CACerts != null && !CACerts.isEmpty()) {
       return new WebClientOptions(consumerVerticleContext.getWebClientOptions())
@@ -257,43 +241,17 @@
         Metrics.Tags.senderContext("reply")
       ));
     }
->>>>>>> e8ba86f6
-
-        final KafkaProducer<String, CloudEvent> producer = this.consumerVerticleContext
-                .getProducerFactory()
-                .create(vertx, consumerVerticleContext.getProducerConfigs());
-        return new ResponseToKafkaTopicHandler(
-                producer, consumerVerticleContext.getResource().getTopics(0));
-    }
-
-    private CloudEventSender createConsumerRecordSender(final Vertx vertx) {
-        return new WebClientCloudEventSender(
-                vertx,
-                WebClient.create(vertx, consumerVerticleContext.getWebClientOptions()),
-                consumerVerticleContext.getEgress().getDestination(),
-                consumerVerticleContext,
-                Metrics.Tags.senderContext("subscriber"));
-    }
-
-<<<<<<< HEAD
-    private CloudEventSender createDeadLetterSinkRecordSender(final Vertx vertx) {
-        if (hasDeadLetterSink(consumerVerticleContext.getEgressConfig())) {
-            var webClientOptions = consumerVerticleContext.getWebClientOptions();
-            // TODO use numPartitions for ordered delivery or max.poll.records for unordered delivery
-            // if (egress.getVReplicas() > 0) {
-            //   webClientOptions = new WebClientOptions(this.webClientOptions);
-            //   webClientOptions.setMaxPoolSize(egress.getVReplicas());
-            // }
-            return new WebClientCloudEventSender(
-                    vertx,
-                    WebClient.create(vertx, webClientOptions),
-                    consumerVerticleContext.getEgressConfig().getDeadLetter(),
-                    consumerVerticleContext,
-                    Metrics.Tags.senderContext("deadlettersink"));
-        }
-
-        return NO_DEAD_LETTER_SINK_SENDER;
-=======
+
+    if (consumerVerticleContext.getEgress().hasDiscardReply()) {
+      return new NoopResponseHandler();
+    }
+
+    final KafkaProducer<String, CloudEvent> producer = this.consumerVerticleContext
+      .getProducerFactory()
+      .create(vertx, consumerVerticleContext.getProducerConfigs());
+    return new ResponseToKafkaTopicHandler(producer, consumerVerticleContext.getResource().getTopics(0));
+  }
+
   private CloudEventSender createConsumerRecordSender(final Vertx vertx) {
     return new WebClientCloudEventSender(
       vertx,
@@ -328,19 +286,20 @@
         consumerVerticleContext,
         Metrics.Tags.senderContext("deadlettersink")
       );
->>>>>>> e8ba86f6
-    }
-
-    private int getCommitIntervalMs() {
-        final var commitInterval =
-                consumerVerticleContext.getConsumerConfigs().get(ConsumerConfig.AUTO_COMMIT_INTERVAL_MS_CONFIG);
-        if (commitInterval == null) {
-            return 5000;
-        }
-        return Integer.parseInt(String.valueOf(commitInterval));
-    }
-
-    private static boolean hasDeadLetterSink(final DataPlaneContract.EgressConfig egressConfig) {
-        return !(egressConfig == null || egressConfig.getDeadLetter().isEmpty());
-    }
+    }
+
+    return NO_DEAD_LETTER_SINK_SENDER;
+  }
+
+  private int getCommitIntervalMs() {
+    final var commitInterval = consumerVerticleContext.getConsumerConfigs().get(ConsumerConfig.AUTO_COMMIT_INTERVAL_MS_CONFIG);
+    if (commitInterval == null) {
+      return 5000;
+    }
+    return Integer.parseInt(String.valueOf(commitInterval));
+  }
+
+  private static boolean hasDeadLetterSink(final DataPlaneContract.EgressConfig egressConfig) {
+    return !(egressConfig == null || egressConfig.getDeadLetter().isEmpty());
+  }
 }