/*
 * Copyright © 2018 Knative Authors (knative-dev@googlegroups.com)
 *
 * Licensed under the Apache License, Version 2.0 (the "License");
 * you may not use this file except in compliance with the License.
 * You may obtain a copy of the License at
 *
 *     http://www.apache.org/licenses/LICENSE-2.0
 *
 * Unless required by applicable law or agreed to in writing, software
 * distributed under the License is distributed on an "AS IS" BASIS,
 * WITHOUT WARRANTIES OR CONDITIONS OF ANY KIND, either express or implied.
 * See the License for the specific language governing permissions and
 * limitations under the License.
 */
package dev.knative.eventing.kafka.broker.dispatcher.impl.consumer;

import dev.knative.eventing.kafka.broker.dispatcher.DeliveryOrder;
import dev.knative.eventing.kafka.broker.dispatcher.main.ConsumerVerticleContext;
import io.cloudevents.CloudEvent;
import io.vertx.core.Future;
import io.vertx.core.Promise;
import org.apache.kafka.clients.consumer.ConsumerConfig;
import org.apache.kafka.clients.consumer.ConsumerRecords;
import org.slf4j.Logger;
import org.slf4j.LoggerFactory;

import java.time.Duration;
import java.util.Objects;
import java.util.Set;
import java.util.concurrent.atomic.AtomicBoolean;
import java.util.concurrent.atomic.AtomicInteger;

import static dev.knative.eventing.kafka.broker.core.utils.Logging.keyValue;

/**
 * This {@link io.vertx.core.Verticle} implements an unordered consumer logic, as described in {@link DeliveryOrder#UNORDERED}.
 */
public final class UnorderedConsumerVerticle extends ConsumerVerticle {

  private static final Logger logger = LoggerFactory.getLogger(UnorderedConsumerVerticle.class);

  private static final long BACKOFF_DELAY_MS = 200;
  // This shouldn't be more than 2000, which is the default max time allowed
  // to block a verticle thread.
  private static final Duration POLL_TIMEOUT = Duration.ofMillis(500);

  private final AtomicBoolean closed;
  private final AtomicInteger inFlightRecords;
  private final AtomicBoolean isPollInFlight;

  public UnorderedConsumerVerticle(final ConsumerVerticleContext context,
                                   final Initializer initializer) {
    super(context, initializer);
    this.inFlightRecords = new AtomicInteger(0);
    this.closed = new AtomicBoolean(false);
    this.isPollInFlight = new AtomicBoolean(false);
  }

  @Override
  void startConsumer(final Promise<Void> startPromise) {
    Objects.requireNonNull(getConsumerVerticleContext().getConsumerRebalanceListener());

    this.consumer.subscribe(Set.copyOf(getConsumerVerticleContext().getResource().getTopicsList()), getConsumerVerticleContext().getConsumerRebalanceListener())
    .onFailure(startPromise::tryFail)
    .onSuccess(startPromise::tryComplete)
    .onSuccess(v -> poll());
  }

  /**
   * Vert.x auto-subscribe and handling of records might grow
   * unbounded, and it is particularly evident when the consumer
   * is slow to consume messages.
   * <p>
   * To apply backpressure, we need to bound the number of outbound
   * in-flight requests, so we need to manually poll for new records
   * as we dispatch them to the subscriber service.
   * <p>
   * The maximum number of outbound in-flight requests is already configurable
   * with the consumer parameter `max.poll.records`, and it's critical to
   * control the memory consumption of the dispatcher.
   */
  private synchronized void poll() {
    if (closed.get() || isPollInFlight.get()) {
      return;
    }
    if (inFlightRecords.get() >= getConsumerVerticleContext().getMaxPollRecords()) {
      logger.info(
        "In flight records exceeds " + ConsumerConfig.MAX_POLL_RECORDS_CONFIG +
          " waiting for response from subscriber before polling for new records {} {} {}",
        keyValue(ConsumerConfig.MAX_POLL_RECORDS_CONFIG, getConsumerVerticleContext().getMaxPollRecords()),
        keyValue("records", inFlightRecords),
        getConsumerVerticleContext().getLoggingKeyValue()
      );
      return;
    }
    if (this.isPollInFlight.compareAndSet(false, true)) {
      this.consumer
        .poll(POLL_TIMEOUT)
        .onSuccess(this::handleRecords)
        .onFailure(cause -> {
          isPollInFlight.set(false);
          logger.error("Failed to poll messages {}", getConsumerVerticleContext().getLoggingKeyValue(), cause);
          // Wait before retrying.
          vertx.setTimer(BACKOFF_DELAY_MS, t -> poll());
        });
    }
  }

  private void handleRecords(final ConsumerRecords<Object, CloudEvent> records) {
    if (closed.get()) {
      isPollInFlight.compareAndSet(true, false);
      return;
    }

    // We are not forcing the dispatcher to send less than `max.poll.records`
    // requests because we don't want to keep records in-memory by waiting
    // for responses.
    this.inFlightRecords.addAndGet(records.count());
    isPollInFlight.compareAndSet(true, false);

<<<<<<< HEAD
    var recordIterator = records.iterator();
    while(recordIterator.hasNext()){
      var record = recordIterator.next();
=======
    for(var record: records){
>>>>>>> 4dd4f24c
      this.recordDispatcher.dispatch(record)
        .onComplete(v -> {
          this.inFlightRecords.decrementAndGet();
          poll();
        });
    }
    
    poll();
  }

  @Override
  public void stop(Promise<Void> stopPromise) {
    this.closed.set(true);
    // Stop the consumer
    super.stop(stopPromise);
  }

  @Override
  public PartitionRevokedHandler getPartitionRevokedHandler() {
    return partitions -> Future.succeededFuture();
  }
}<|MERGE_RESOLUTION|>--- conflicted
+++ resolved
@@ -119,13 +119,7 @@
     this.inFlightRecords.addAndGet(records.count());
     isPollInFlight.compareAndSet(true, false);
 
-<<<<<<< HEAD
-    var recordIterator = records.iterator();
-    while(recordIterator.hasNext()){
-      var record = recordIterator.next();
-=======
     for(var record: records){
->>>>>>> 4dd4f24c
       this.recordDispatcher.dispatch(record)
         .onComplete(v -> {
           this.inFlightRecords.decrementAndGet();
