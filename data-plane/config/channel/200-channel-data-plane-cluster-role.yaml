--- conflicted
+++ resolved
@@ -29,7 +29,12 @@
       - get
       - list
       - watch
-<<<<<<< HEAD
+  - apiGroups:
+      - ""
+    resources:
+      - serviceaccounts/token
+    verbs:
+      - create
   # needed for eventtype autocreate
   - apiGroups:
       - "eventing.knative.dev"
@@ -39,11 +44,4 @@
       - get
       - list
       - watch
-=======
-  - apiGroups:
-      - ""
-    resources:
-      - serviceaccounts/token
-    verbs:
->>>>>>> 76b1335c
       - create