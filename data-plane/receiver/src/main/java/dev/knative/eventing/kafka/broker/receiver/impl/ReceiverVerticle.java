/*
 * Copyright © 2018 Knative Authors (knative-dev@googlegroups.com)
 *
 * Licensed under the Apache License, Version 2.0 (the "License");
 * you may not use this file except in compliance with the License.
 * You may obtain a copy of the License at
 *
 *     http://www.apache.org/licenses/LICENSE-2.0
 *
 * Unless required by applicable law or agreed to in writing, software
 * distributed under the License is distributed on an "AS IS" BASIS,
 * WITHOUT WARRANTIES OR CONDITIONS OF ANY KIND, either express or implied.
 * See the License for the specific language governing permissions and
 * limitations under the License.
 */
package dev.knative.eventing.kafka.broker.receiver.impl;

import static dev.knative.eventing.kafka.broker.core.utils.Logging.keyValue;
import static dev.knative.eventing.kafka.broker.receiver.impl.handler.ControlPlaneProbeRequestUtil.PROBE_HASH_HEADER_NAME;
import static dev.knative.eventing.kafka.broker.receiver.impl.handler.ControlPlaneProbeRequestUtil.isControlPlaneProbeRequest;
import static io.netty.handler.codec.http.HttpResponseStatus.NOT_FOUND;
import static io.netty.handler.codec.http.HttpResponseStatus.OK;

import dev.knative.eventing.kafka.broker.core.file.FileWatcher;
import dev.knative.eventing.kafka.broker.core.reconciler.IngressReconcilerListener;
import dev.knative.eventing.kafka.broker.core.reconciler.ResourcesReconciler;
import dev.knative.eventing.kafka.broker.receiver.IngressProducer;
import dev.knative.eventing.kafka.broker.receiver.IngressRequestHandler;
import dev.knative.eventing.kafka.broker.receiver.RequestContext;
import dev.knative.eventing.kafka.broker.receiver.impl.handler.MethodNotAllowedHandler;
import dev.knative.eventing.kafka.broker.receiver.impl.handler.ProbeHandler;
import dev.knative.eventing.kafka.broker.receiver.main.ReceiverEnv;
import io.fabric8.kubernetes.client.*;
import io.vertx.core.*;
import io.vertx.core.buffer.*;
import io.vertx.core.eventbus.MessageConsumer;
import io.vertx.core.http.HttpServer;
import io.vertx.core.http.HttpServerOptions;
import io.vertx.core.http.HttpServerRequest;
import io.vertx.core.net.PemKeyCertOptions;
import io.vertx.core.net.SSLOptions;
import java.io.File;
import java.io.IOException;
import java.util.Objects;
import java.util.function.Function;
import org.slf4j.Logger;
import org.slf4j.LoggerFactory;

/**
 * This verticle is responsible for implementing the logic of the receiver.
 *
 * <p>
 * The receiver is the component responsible for mapping incoming {@link
 * io.cloudevents.CloudEvent} requests to specific Kafka topics. In order to do
 * so, this component:
 *
 * <ul>
 * <li>Starts two {@link HttpServer}, one with http, and one with https,
 * listening for incoming
 * events
 * <li>Starts a {@link ResourcesReconciler}, listen on the event bus for
 * reconciliation events and
 * keeps track of the {@link
 * dev.knative.eventing.kafka.broker.contract.DataPlaneContract.Ingress} objects
 * and their
 * {@code path => (topic, producer)} mapping
 * <li>Implements a request handler that invokes a series of {@code preHandlers}
 * (which are
 * assumed to complete synchronously) and then a final
 * {@link IngressRequestHandler} to
 * publish the record to Kafka
 * </ul>
 */
public class ReceiverVerticle extends AbstractVerticle implements Handler<HttpServerRequest> {

    private static final Logger logger = LoggerFactory.getLogger(ReceiverVerticle.class);
    private final File tlsKeyFile;
    private final File tlsCrtFile;
    private final File secretVolume;

    private final HttpServerOptions httpServerOptions;
    private final HttpServerOptions httpsServerOptions;
    private final Function<Vertx, IngressProducerReconcilableStore> ingressProducerStoreFactory;
    private final IngressRequestHandler ingressRequestHandler;
    private final ReceiverEnv env;

    private HttpServer httpServer;
    private HttpServer httpsServer;
    private MessageConsumer<Object> messageConsumer;
    private IngressProducerReconcilableStore ingressProducerStore;

    private FileWatcher secretWatcher;

    public ReceiverVerticle(
            final ReceiverEnv env,
            final HttpServerOptions httpServerOptions,
            final HttpServerOptions httpsServerOptions,
            final Function<Vertx, IngressProducerReconcilableStore> ingressProducerStoreFactory,
            final IngressRequestHandler ingressRequestHandler,
            final String secretVolumePath,
            final String tlsKeyFilePath, 
            final String tlsCrtFilePath) {

        Objects.requireNonNull(env);
        Objects.requireNonNull(httpServerOptions);
        Objects.requireNonNull(httpsServerOptions);
        Objects.requireNonNull(ingressProducerStoreFactory);
        Objects.requireNonNull(ingressRequestHandler);
        Objects.requireNonNull(secretVolumePath);

        this.env = env;
        this.httpServerOptions = httpServerOptions != null ? httpServerOptions : new HttpServerOptions();
        this.httpsServerOptions = httpsServerOptions;
        this.ingressProducerStoreFactory = ingressProducerStoreFactory;
        this.ingressRequestHandler = ingressRequestHandler;
        this.tlsKeyFile = new File(tlsKeyFilePath);
        this.tlsCrtFile = new File(tlsCrtFilePath);
        this.secretVolume = new File(secretVolumePath);
    }

    public HttpServerOptions getHttpsServerOptions() {
        return httpsServerOptions;
    }

    @Override
    public void start(final Promise<Void> startPromise) {
        this.ingressProducerStore = this.ingressProducerStoreFactory.apply(vertx);
        this.messageConsumer = ResourcesReconciler.builder()
                .watchIngress(IngressReconcilerListener.all(this.ingressProducerStore, this.ingressRequestHandler))
                .buildAndListen(vertx);

        this.httpServer = vertx.createHttpServer(this.httpServerOptions);

        // check whether the secret volume is mounted
        if (secretVolume.exists()) {
            // The secret volume is mounted, we should start the https server
            // check whether the tls.key and tls.crt files exist

            if (tlsKeyFile.exists() && tlsCrtFile.exists() && httpsServerOptions != null) {
                PemKeyCertOptions keyCertOptions =
                        new PemKeyCertOptions().setKeyPath(tlsKeyFile.getPath()).setCertPath(tlsCrtFile.getPath());
                this.httpsServerOptions.setSsl(true).setPemKeyCertOptions(keyCertOptions);

                this.httpsServer = vertx.createHttpServer(this.httpsServerOptions);
            }
        }

        final var handler = new ProbeHandler(
                env.getLivenessProbePath(), env.getReadinessProbePath(), new MethodNotAllowedHandler(this));

        if (this.httpsServer != null) {
            CompositeFuture.all(
                            this.httpServer
                                    .requestHandler(handler)
                                    .exceptionHandler(startPromise::tryFail)
                                    .listen(this.httpServerOptions.getPort(), this.httpServerOptions.getHost()),
                            this.httpsServer
                                    .requestHandler(handler)
                                    .exceptionHandler(startPromise::tryFail)
                                    .listen(this.httpsServerOptions.getPort(), this.httpsServerOptions.getHost()))
                    .<Void>mapEmpty()
                    .onComplete(startPromise);
        } else {
            this.httpServer
                    .requestHandler(handler)
                    .exceptionHandler(startPromise::tryFail)
                    .listen(this.httpServerOptions.getPort(), this.httpServerOptions.getHost())
                    .<Void>mapEmpty()
                    .onComplete(startPromise);
        }

        setupSecretWatcher();
    }

    // Set up the secret watcher
    private void setupSecretWatcher() {
        try {
<<<<<<< HEAD
            this.secretWatcher = new SecretWatcher(secretVolume, this::updateServerConfig);
            new Thread(this.secretWatcher).start();
=======
            File file = new File(secretVolumePath + "/tls.crt");
            this.secretWatcher = new FileWatcher(file, this::updateServerConfig);
            this.secretWatcher.start();
>>>>>>> 902cc64a
        } catch (IOException e) {
            logger.error("Failed to start SecretWatcher", e);
        }
    }

    @Override
    public void stop(Promise<Void> stopPromise) throws Exception {
        CompositeFuture.all(
                        (this.httpServer != null ? this.httpServer.close().mapEmpty() : Future.succeededFuture()),
                        (this.httpsServer != null ? this.httpsServer.close().mapEmpty() : Future.succeededFuture()),
                        (this.messageConsumer != null ? this.messageConsumer.unregister() : Future.succeededFuture()))
                .<Void>mapEmpty()
                .onComplete(stopPromise);

        // close the watcher
        if (this.secretWatcher != null) {
            try {
                this.secretWatcher.close();
            } catch (IOException e) {
                logger.error("Failed to close SecretWatcher", e);
            }
        }
    }

    @Override
    public void handle(HttpServerRequest request) {

        final var requestContext = new RequestContext(request);

        // Look up for the ingress producer
        IngressProducer producer = this.ingressProducerStore.resolve(request.host(), request.path());
        if (producer == null) {
            request.response().setStatusCode(NOT_FOUND.code()).end();
            logger.warn(
                    "Resource not found {} {} {}",
                    keyValue("path", request.path()),
                    keyValue("host", request.host()),
                    keyValue("hostHeader", request.getHeader("Host")));
            return;
        }

        if (isControlPlaneProbeRequest(request)) {
            request.response()
                    .putHeader(PROBE_HASH_HEADER_NAME, request.getHeader(PROBE_HASH_HEADER_NAME))
                    .setStatusCode(OK.code())
                    .end();
            return;
        }

        // Invoke the ingress request handler
        this.ingressRequestHandler.handle(requestContext, producer);
    }

    public void updateServerConfig() {

        // This function will be called when the secret volume is updated

        // Check whether the tls.key and tls.crt files exist
        if (tlsKeyFile.exists() && tlsCrtFile.exists() && httpsServerOptions != null) {
            try {
                // Update SSL configuration by passing the new value of the certificate and key
                // Have to use value instead of path here otherwise the changes won't be applied
                final var keyCertOptions = new PemKeyCertOptions()
                        .setCertValue(Buffer.buffer(java.nio.file.Files.readString(tlsCrtFile.toPath())))
                        .setKeyValue(Buffer.buffer(java.nio.file.Files.readString(tlsKeyFile.toPath())));

                httpsServer
                        .updateSSLOptions(new SSLOptions().setKeyCertOptions(keyCertOptions))
                        .onSuccess(v -> logger.info("Succeeded to update TLS key pair"))
                        .onFailure(
                                e -> logger.error("Failed to update TLS key pair while executing updateSSLOptions", e));

            } catch (IOException e) {
                logger.error("Failed to read file {}", tlsCrtFilePath, e);
            }
        }
    }
}<|MERGE_RESOLUTION|>--- conflicted
+++ resolved
@@ -175,14 +175,13 @@
     // Set up the secret watcher
     private void setupSecretWatcher() {
         try {
-<<<<<<< HEAD
+            ReciverVertical
             this.secretWatcher = new SecretWatcher(secretVolume, this::updateServerConfig);
             new Thread(this.secretWatcher).start();
-=======
             File file = new File(secretVolumePath + "/tls.crt");
             this.secretWatcher = new FileWatcher(file, this::updateServerConfig);
             this.secretWatcher.start();
->>>>>>> 902cc64a
+             main
         } catch (IOException e) {
             logger.error("Failed to start SecretWatcher", e);
         }
