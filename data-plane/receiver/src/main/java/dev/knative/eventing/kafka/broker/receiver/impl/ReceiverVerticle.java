/*
 * Copyright © 2018 Knative Authors (knative-dev@googlegroups.com)
 *
 * Licensed under the Apache License, Version 2.0 (the "License");
 * you may not use this file except in compliance with the License.
 * You may obtain a copy of the License at
 *
 *     http://www.apache.org/licenses/LICENSE-2.0
 *
 * Unless required by applicable law or agreed to in writing, software
 * distributed under the License is distributed on an "AS IS" BASIS,
 * WITHOUT WARRANTIES OR CONDITIONS OF ANY KIND, either express or implied.
 * See the License for the specific language governing permissions and
 * limitations under the License.
 */
package dev.knative.eventing.kafka.broker.receiver.impl;

import static dev.knative.eventing.kafka.broker.core.utils.Logging.keyValue;
import static dev.knative.eventing.kafka.broker.receiver.impl.handler.ControlPlaneProbeRequestUtil.PROBE_HASH_HEADER_NAME;
import static dev.knative.eventing.kafka.broker.receiver.impl.handler.ControlPlaneProbeRequestUtil.isControlPlaneProbeRequest;
import static io.netty.handler.codec.http.HttpResponseStatus.NOT_FOUND;
import static io.netty.handler.codec.http.HttpResponseStatus.OK;

import dev.knative.eventing.kafka.broker.core.reconciler.IngressReconcilerListener;
import dev.knative.eventing.kafka.broker.core.reconciler.ResourcesReconciler;
import dev.knative.eventing.kafka.broker.receiver.IngressProducer;
import dev.knative.eventing.kafka.broker.receiver.IngressRequestHandler;
import dev.knative.eventing.kafka.broker.receiver.RequestContext;
import dev.knative.eventing.kafka.broker.receiver.impl.handler.MethodNotAllowedHandler;
import dev.knative.eventing.kafka.broker.receiver.impl.handler.ProbeHandler;
import dev.knative.eventing.kafka.broker.receiver.main.ReceiverEnv;
import io.fabric8.kubernetes.client.*;
import io.fabric8.kubernetes.client.Watcher.Action;
import io.fabric8.kubernetes.api.model.Secret;
import io.vertx.core.AbstractVerticle;
import io.vertx.core.CompositeFuture;
import io.vertx.core.Future;
import io.vertx.core.Handler;
import io.vertx.core.Promise;
import io.vertx.core.Vertx;
import io.vertx.core.eventbus.MessageConsumer;
import io.vertx.core.http.HttpServer;
import io.vertx.core.http.HttpServerOptions;
import io.vertx.core.http.HttpServerRequest;
import io.vertx.core.net.PemKeyCertOptions;
<<<<<<< HEAD
import io.vertx.core.Future;

import io.vertx.core.net.SSLOptions;
import org.slf4j.Logger;
import org.slf4j.LoggerFactory;

=======
import java.io.File;
>>>>>>> 681c7cc8
import java.util.Objects;
import java.util.function.Function;
import org.slf4j.Logger;
import org.slf4j.LoggerFactory;

/**
 * This verticle is responsible for implementing the logic of the receiver.
 *
 * <p>The receiver is the component responsible for mapping incoming {@link
 * io.cloudevents.CloudEvent} requests to specific Kafka topics. In order to do so, this component:
 *
 * <ul>
 *   <li>Starts two {@link HttpServer}, one with http, and one with https, listening for incoming
 *       events
 *   <li>Starts a {@link ResourcesReconciler}, listen on the event bus for reconciliation events and
 *       keeps track of the {@link
 *       dev.knative.eventing.kafka.broker.contract.DataPlaneContract.Ingress} objects and their
 *       {@code path => (topic, producer)} mapping
 *   <li>Implements a request handler that invokes a series of {@code preHandlers} (which are
 *       assumed to complete synchronously) and then a final {@link IngressRequestHandler} to
 *       publish the record to Kafka
 * </ul>
 */
public class ReceiverVerticle extends AbstractVerticle implements Handler<HttpServerRequest> {

<<<<<<< HEAD
  private static final Logger logger = LoggerFactory.getLogger(ReceiverVerticle.class);
  private static final String SECRET_VOLUME_PATH = "/etc/receiver-secret-volume";
  private static final String TLS_KEY_FILE_PATH = SECRET_VOLUME_PATH + "/tls.key";
  private static final String TLS_CRT_FILE_PATH = SECRET_VOLUME_PATH + "/tls.crt";

  private final HttpServerOptions httpServerOptions;
  private final HttpServerOptions httpsServerOptions;
  private final Function<Vertx, IngressProducerReconcilableStore> ingressProducerStoreFactory;
  private final IngressRequestHandler ingressRequestHandler;
  private final ReceiverEnv env;

  private HttpServer httpServer;
  private HttpServer httpsServer;
  private MessageConsumer<Object> messageConsumer;
  private IngressProducerReconcilableStore ingressProducerStore;

  public ReceiverVerticle(
      final ReceiverEnv env,
      final HttpServerOptions httpServerOptions,
      final HttpServerOptions httpsServerOptions,
      final Function<Vertx, IngressProducerReconcilableStore> ingressProducerStoreFactory,
      final IngressRequestHandler ingressRequestHandler) {
    Objects.requireNonNull(env);
    Objects.requireNonNull(httpServerOptions);
    Objects.requireNonNull(httpsServerOptions);
    Objects.requireNonNull(ingressProducerStoreFactory);
    Objects.requireNonNull(ingressRequestHandler);

    this.env = env;
    this.httpServerOptions =
        httpServerOptions != null ? httpServerOptions : new HttpServerOptions();
    this.httpsServerOptions = httpsServerOptions;
    this.ingressProducerStoreFactory = ingressProducerStoreFactory;
    this.ingressRequestHandler = ingressRequestHandler;
  }

  @Override
  public void start(final Promise<Void> startPromise) {
    KubernetesClient client = new DefaultKubernetesClient();

    this.ingressProducerStore = this.ingressProducerStoreFactory.apply(vertx);
    this.messageConsumer =
        ResourcesReconciler.builder()
            .watchIngress(
                IngressReconcilerListener.all(
                    this.ingressProducerStore, this.ingressRequestHandler))
            .buildAndListen(vertx);

    this.httpServer = vertx.createHttpServer(this.httpServerOptions);

    // check whether the secret volume is mounted
    File secretVolume = new File(SECRET_VOLUME_PATH);
    if (secretVolume.exists()) {
      // The secret volume is mounted, we should start the https server
      // check whether the tls.key and tls.crt files exist
      File tlsKeyFile = new File(TLS_KEY_FILE_PATH);
      File tlsCrtFile = new File(TLS_CRT_FILE_PATH);

      if (tlsKeyFile.exists() && tlsCrtFile.exists() && httpsServerOptions != null) {
        PemKeyCertOptions keyCertOptions =
            new PemKeyCertOptions().setKeyPath(TLS_KEY_FILE_PATH).setCertPath(TLS_CRT_FILE_PATH);
        this.httpsServerOptions.setSsl(true).setPemKeyCertOptions(keyCertOptions);

        this.httpsServer = vertx.createHttpServer(this.httpsServerOptions);
      }
    }

    final var handler =
        new ProbeHandler(
            env.getLivenessProbePath(),
            env.getReadinessProbePath(),
            new MethodNotAllowedHandler(this));

    if (this.httpsServer != null) {
      CompositeFuture.all(
              this.httpServer
                  .requestHandler(handler)
                  .exceptionHandler(startPromise::tryFail)
                  .listen(this.httpServerOptions.getPort(), this.httpServerOptions.getHost()),
              this.httpsServer
                  .requestHandler(handler)
                  .exceptionHandler(startPromise::tryFail)
                  .listen(this.httpsServerOptions.getPort(), this.httpsServerOptions.getHost()))
          .<Void>mapEmpty()
          .onComplete(startPromise);
    } else {
      this.httpServer
          .requestHandler(handler)
          .exceptionHandler(startPromise::tryFail)
          .listen(this.httpServerOptions.getPort(), this.httpServerOptions.getHost())
          .<Void>mapEmpty()
          .onComplete(startPromise);
    }
    vertx.<Watch>executeBlocking(
        promise -> {
          Watch watch =
              client
                  .secrets()
                  .inNamespace("knative-eventing")
                  .withName("receiver-tls-secret")
                  .watch(
                      new Watcher<Secret>() {

                        @Override
                        public void eventReceived(Action action, Secret secret) {
                          // This block will be called when the Secret is added, modified, or
                          // deleted.

                          // Update SSL configuration by using updateSSLOptions
                          PemKeyCertOptions keyCertOptions =
                              new PemKeyCertOptions()
                                  .setKeyPath(TLS_KEY_FILE_PATH)
                                  .setCertPath(TLS_CRT_FILE_PATH);

                          httpServer.updateSSLOptions(
                              new SSLOptions().setKeyCertOptions(keyCertOptions));

                          // Restart server
                          ReceiverVerticle.this.httpsServer.close();
                          ReceiverVerticle.this.httpsServer =
                              vertx.createHttpServer(ReceiverVerticle.this.httpsServerOptions);
                          ReceiverVerticle.this
                              .httpsServer
                              .requestHandler(handler)
                              .exceptionHandler(startPromise::tryFail)
                              .listen(
                                  ReceiverVerticle.this.httpsServerOptions.getPort(),
                                  ReceiverVerticle.this.httpsServerOptions.getHost());
                        }

                        @Override
                        public void onClose(WatcherException cause) {
                          if (cause != null) {
                            logger.error("Watcher onClose with exception", cause);
                          }
                        }
                      });

          promise.complete(watch);
        },
        res -> {
          if (res.succeeded()) {
            Watch watch = res.result();
            // Store this `watch` reference somewhere in order to be able to close it in the future
          } else {
            logger.error("Watcher exception", res.cause());
          }
        });
  }

  @Override
  public void stop(Promise<Void> stopPromise) {
    CompositeFuture.all(
            (this.httpServer != null
                ? this.httpServer.close().mapEmpty()
                : Future.succeededFuture()),
            (this.httpsServer != null
                ? this.httpsServer.close().mapEmpty()
                : Future.succeededFuture()),
            (this.messageConsumer != null
                ? this.messageConsumer.unregister()
                : Future.succeededFuture()))
        .<Void>mapEmpty()
        .onComplete(stopPromise);
  }

  @Override
  public void handle(HttpServerRequest request) {

    final var requestContext = new RequestContext(request);

    // Look up for the ingress producer
    IngressProducer producer = this.ingressProducerStore.resolve(request.host(), request.path());
    if (producer == null) {
      request.response().setStatusCode(NOT_FOUND.code()).end();
      logger.warn(
          "Resource not found {} {} {}",
          keyValue("path", request.path()),
          keyValue("host", request.host()),
          keyValue("hostHeader", request.getHeader("Host")));
      return;
    }

    if (isControlPlaneProbeRequest(request)) {
      request
          .response()
          .putHeader(PROBE_HASH_HEADER_NAME, request.getHeader(PROBE_HASH_HEADER_NAME))
          .setStatusCode(OK.code())
          .end();
      return;
=======
    private static final Logger logger = LoggerFactory.getLogger(ReceiverVerticle.class);
    private static final String SECRET_VOLUME_PATH = "/etc/receiver-secret-volume";
    private static final String TLS_KEY_FILE_PATH = SECRET_VOLUME_PATH + "/tls.key";
    private static final String TLS_CRT_FILE_PATH = SECRET_VOLUME_PATH + "/tls.crt";

    private final HttpServerOptions httpServerOptions;
    private final HttpServerOptions httpsServerOptions;
    private final Function<Vertx, IngressProducerReconcilableStore> ingressProducerStoreFactory;
    private final IngressRequestHandler ingressRequestHandler;
    private final ReceiverEnv env;

    private HttpServer httpServer;
    private HttpServer httpsServer;
    private MessageConsumer<Object> messageConsumer;
    private IngressProducerReconcilableStore ingressProducerStore;

    public ReceiverVerticle(
            final ReceiverEnv env,
            final HttpServerOptions httpServerOptions,
            final HttpServerOptions httpsServerOptions,
            final Function<Vertx, IngressProducerReconcilableStore> ingressProducerStoreFactory,
            final IngressRequestHandler ingressRequestHandler) {
        Objects.requireNonNull(env);
        Objects.requireNonNull(httpServerOptions);
        Objects.requireNonNull(httpsServerOptions);
        Objects.requireNonNull(ingressProducerStoreFactory);
        Objects.requireNonNull(ingressRequestHandler);

        this.env = env;
        this.httpServerOptions = httpServerOptions != null ? httpServerOptions : new HttpServerOptions();
        this.httpsServerOptions = httpsServerOptions;
        this.ingressProducerStoreFactory = ingressProducerStoreFactory;
        this.ingressRequestHandler = ingressRequestHandler;
    }

    @Override
    public void start(final Promise<Void> startPromise) {
        this.ingressProducerStore = this.ingressProducerStoreFactory.apply(vertx);
        this.messageConsumer = ResourcesReconciler.builder()
                .watchIngress(IngressReconcilerListener.all(this.ingressProducerStore, this.ingressRequestHandler))
                .buildAndListen(vertx);

        this.httpServer = vertx.createHttpServer(this.httpServerOptions);

        // check whether the secret volume is mounted
        File secretVolume = new File(SECRET_VOLUME_PATH);
        if (secretVolume.exists()) {
            // The secret volume is mounted, we should start the https server
            // check whether the tls.key and tls.crt files exist
            File tlsKeyFile = new File(TLS_KEY_FILE_PATH);
            File tlsCrtFile = new File(TLS_CRT_FILE_PATH);

            if (tlsKeyFile.exists() && tlsCrtFile.exists() && httpsServerOptions != null) {
                PemKeyCertOptions keyCertOptions =
                        new PemKeyCertOptions().setKeyPath(TLS_KEY_FILE_PATH).setCertPath(TLS_CRT_FILE_PATH);
                this.httpsServerOptions.setSsl(true).setPemKeyCertOptions(keyCertOptions);

                this.httpsServer = vertx.createHttpServer(this.httpsServerOptions);
            }
        }

        final var handler = new ProbeHandler(
                env.getLivenessProbePath(), env.getReadinessProbePath(), new MethodNotAllowedHandler(this));

        if (this.httpsServer != null) {
            CompositeFuture.all(
                            this.httpServer
                                    .requestHandler(handler)
                                    .exceptionHandler(startPromise::tryFail)
                                    .listen(this.httpServerOptions.getPort(), this.httpServerOptions.getHost()),
                            this.httpsServer
                                    .requestHandler(handler)
                                    .exceptionHandler(startPromise::tryFail)
                                    .listen(this.httpsServerOptions.getPort(), this.httpsServerOptions.getHost()))
                    .<Void>mapEmpty()
                    .onComplete(startPromise);
        } else {
            this.httpServer
                    .requestHandler(handler)
                    .exceptionHandler(startPromise::tryFail)
                    .listen(this.httpServerOptions.getPort(), this.httpServerOptions.getHost())
                    .<Void>mapEmpty()
                    .onComplete(startPromise);
        }
    }

    @Override
    public void stop(Promise<Void> stopPromise) {
        CompositeFuture.all(
                        (this.httpServer != null ? this.httpServer.close().mapEmpty() : Future.succeededFuture()),
                        (this.httpsServer != null ? this.httpsServer.close().mapEmpty() : Future.succeededFuture()),
                        (this.messageConsumer != null ? this.messageConsumer.unregister() : Future.succeededFuture()))
                .<Void>mapEmpty()
                .onComplete(stopPromise);
>>>>>>> 681c7cc8
    }

    @Override
    public void handle(HttpServerRequest request) {

        final var requestContext = new RequestContext(request);

        // Look up for the ingress producer
        IngressProducer producer = this.ingressProducerStore.resolve(request.host(), request.path());
        if (producer == null) {
            request.response().setStatusCode(NOT_FOUND.code()).end();
            logger.warn(
                    "Resource not found {} {} {}",
                    keyValue("path", request.path()),
                    keyValue("host", request.host()),
                    keyValue("hostHeader", request.getHeader("Host")));
            return;
        }

        if (isControlPlaneProbeRequest(request)) {
            request.response()
                    .putHeader(PROBE_HASH_HEADER_NAME, request.getHeader(PROBE_HASH_HEADER_NAME))
                    .setStatusCode(OK.code())
                    .end();
            return;
        }

        // Invoke the ingress request handler
        this.ingressRequestHandler.handle(requestContext, producer);
    }
}<|MERGE_RESOLUTION|>--- conflicted
+++ resolved
@@ -43,16 +43,13 @@
 import io.vertx.core.http.HttpServerOptions;
 import io.vertx.core.http.HttpServerRequest;
 import io.vertx.core.net.PemKeyCertOptions;
-<<<<<<< HEAD
 import io.vertx.core.Future;
 
 import io.vertx.core.net.SSLOptions;
 import org.slf4j.Logger;
 import org.slf4j.LoggerFactory;
 
-=======
 import java.io.File;
->>>>>>> 681c7cc8
 import java.util.Objects;
 import java.util.function.Function;
 import org.slf4j.Logger;
@@ -78,79 +75,69 @@
  */
 public class ReceiverVerticle extends AbstractVerticle implements Handler<HttpServerRequest> {
 
-<<<<<<< HEAD
-  private static final Logger logger = LoggerFactory.getLogger(ReceiverVerticle.class);
-  private static final String SECRET_VOLUME_PATH = "/etc/receiver-secret-volume";
-  private static final String TLS_KEY_FILE_PATH = SECRET_VOLUME_PATH + "/tls.key";
-  private static final String TLS_CRT_FILE_PATH = SECRET_VOLUME_PATH + "/tls.crt";
-
-  private final HttpServerOptions httpServerOptions;
-  private final HttpServerOptions httpsServerOptions;
-  private final Function<Vertx, IngressProducerReconcilableStore> ingressProducerStoreFactory;
-  private final IngressRequestHandler ingressRequestHandler;
-  private final ReceiverEnv env;
-
-  private HttpServer httpServer;
-  private HttpServer httpsServer;
-  private MessageConsumer<Object> messageConsumer;
-  private IngressProducerReconcilableStore ingressProducerStore;
-
-  public ReceiverVerticle(
-      final ReceiverEnv env,
-      final HttpServerOptions httpServerOptions,
-      final HttpServerOptions httpsServerOptions,
-      final Function<Vertx, IngressProducerReconcilableStore> ingressProducerStoreFactory,
-      final IngressRequestHandler ingressRequestHandler) {
-    Objects.requireNonNull(env);
-    Objects.requireNonNull(httpServerOptions);
-    Objects.requireNonNull(httpsServerOptions);
-    Objects.requireNonNull(ingressProducerStoreFactory);
-    Objects.requireNonNull(ingressRequestHandler);
-
-    this.env = env;
-    this.httpServerOptions =
-        httpServerOptions != null ? httpServerOptions : new HttpServerOptions();
-    this.httpsServerOptions = httpsServerOptions;
-    this.ingressProducerStoreFactory = ingressProducerStoreFactory;
-    this.ingressRequestHandler = ingressRequestHandler;
-  }
-
-  @Override
-  public void start(final Promise<Void> startPromise) {
-    KubernetesClient client = new DefaultKubernetesClient();
-
-    this.ingressProducerStore = this.ingressProducerStoreFactory.apply(vertx);
-    this.messageConsumer =
-        ResourcesReconciler.builder()
-            .watchIngress(
-                IngressReconcilerListener.all(
-                    this.ingressProducerStore, this.ingressRequestHandler))
-            .buildAndListen(vertx);
-
-    this.httpServer = vertx.createHttpServer(this.httpServerOptions);
-
-    // check whether the secret volume is mounted
-    File secretVolume = new File(SECRET_VOLUME_PATH);
-    if (secretVolume.exists()) {
-      // The secret volume is mounted, we should start the https server
-      // check whether the tls.key and tls.crt files exist
-      File tlsKeyFile = new File(TLS_KEY_FILE_PATH);
-      File tlsCrtFile = new File(TLS_CRT_FILE_PATH);
-
-      if (tlsKeyFile.exists() && tlsCrtFile.exists() && httpsServerOptions != null) {
-        PemKeyCertOptions keyCertOptions =
-            new PemKeyCertOptions().setKeyPath(TLS_KEY_FILE_PATH).setCertPath(TLS_CRT_FILE_PATH);
-        this.httpsServerOptions.setSsl(true).setPemKeyCertOptions(keyCertOptions);
-
-        this.httpsServer = vertx.createHttpServer(this.httpsServerOptions);
-      }
-    }
-
-    final var handler =
-        new ProbeHandler(
-            env.getLivenessProbePath(),
-            env.getReadinessProbePath(),
-            new MethodNotAllowedHandler(this));
+    private static final Logger logger = LoggerFactory.getLogger(ReceiverVerticle.class);
+    private static final String SECRET_VOLUME_PATH = "/etc/receiver-secret-volume";
+    private static final String TLS_KEY_FILE_PATH = SECRET_VOLUME_PATH + "/tls.key";
+    private static final String TLS_CRT_FILE_PATH = SECRET_VOLUME_PATH + "/tls.crt";
+
+    private final HttpServerOptions httpServerOptions;
+    private final HttpServerOptions httpsServerOptions;
+    private final Function<Vertx, IngressProducerReconcilableStore> ingressProducerStoreFactory;
+    private final IngressRequestHandler ingressRequestHandler;
+    private final ReceiverEnv env;
+
+    private HttpServer httpServer;
+    private HttpServer httpsServer;
+    private MessageConsumer<Object> messageConsumer;
+    private IngressProducerReconcilableStore ingressProducerStore;
+
+    public ReceiverVerticle(
+            final ReceiverEnv env,
+            final HttpServerOptions httpServerOptions,
+            final HttpServerOptions httpsServerOptions,
+            final Function<Vertx, IngressProducerReconcilableStore> ingressProducerStoreFactory,
+            final IngressRequestHandler ingressRequestHandler) {
+        Objects.requireNonNull(env);
+        Objects.requireNonNull(httpServerOptions);
+        Objects.requireNonNull(httpsServerOptions);
+        Objects.requireNonNull(ingressProducerStoreFactory);
+        Objects.requireNonNull(ingressRequestHandler);
+
+        this.env = env;
+        this.httpServerOptions = httpServerOptions != null ? httpServerOptions : new HttpServerOptions();
+        this.httpsServerOptions = httpsServerOptions;
+        this.ingressProducerStoreFactory = ingressProducerStoreFactory;
+        this.ingressRequestHandler = ingressRequestHandler;
+    }
+
+    @Override
+    public void start(final Promise<Void> startPromise) {
+        this.ingressProducerStore = this.ingressProducerStoreFactory.apply(vertx);
+        this.messageConsumer = ResourcesReconciler.builder()
+                .watchIngress(IngressReconcilerListener.all(this.ingressProducerStore, this.ingressRequestHandler))
+                .buildAndListen(vertx);
+
+        this.httpServer = vertx.createHttpServer(this.httpServerOptions);
+
+        // check whether the secret volume is mounted
+        File secretVolume = new File(SECRET_VOLUME_PATH);
+        if (secretVolume.exists()) {
+            // The secret volume is mounted, we should start the https server
+            // check whether the tls.key and tls.crt files exist
+            File tlsKeyFile = new File(TLS_KEY_FILE_PATH);
+            File tlsCrtFile = new File(TLS_CRT_FILE_PATH);
+
+            if (tlsKeyFile.exists() && tlsCrtFile.exists() && httpsServerOptions != null) {
+                PemKeyCertOptions keyCertOptions =
+                        new PemKeyCertOptions().setKeyPath(TLS_KEY_FILE_PATH).setCertPath(TLS_CRT_FILE_PATH);
+                this.httpsServerOptions.setSsl(true).setPemKeyCertOptions(keyCertOptions);
+
+                this.httpsServer = vertx.createHttpServer(this.httpsServerOptions);
+            }
+        }
+
+        final var handler = new ProbeHandler(
+                env.getLivenessProbePath(), env.getReadinessProbePath(), new MethodNotAllowedHandler(this));
 
     if (this.httpsServer != null) {
       CompositeFuture.all(
@@ -245,128 +232,6 @@
         .onComplete(stopPromise);
   }
 
-  @Override
-  public void handle(HttpServerRequest request) {
-
-    final var requestContext = new RequestContext(request);
-
-    // Look up for the ingress producer
-    IngressProducer producer = this.ingressProducerStore.resolve(request.host(), request.path());
-    if (producer == null) {
-      request.response().setStatusCode(NOT_FOUND.code()).end();
-      logger.warn(
-          "Resource not found {} {} {}",
-          keyValue("path", request.path()),
-          keyValue("host", request.host()),
-          keyValue("hostHeader", request.getHeader("Host")));
-      return;
-    }
-
-    if (isControlPlaneProbeRequest(request)) {
-      request
-          .response()
-          .putHeader(PROBE_HASH_HEADER_NAME, request.getHeader(PROBE_HASH_HEADER_NAME))
-          .setStatusCode(OK.code())
-          .end();
-      return;
-=======
-    private static final Logger logger = LoggerFactory.getLogger(ReceiverVerticle.class);
-    private static final String SECRET_VOLUME_PATH = "/etc/receiver-secret-volume";
-    private static final String TLS_KEY_FILE_PATH = SECRET_VOLUME_PATH + "/tls.key";
-    private static final String TLS_CRT_FILE_PATH = SECRET_VOLUME_PATH + "/tls.crt";
-
-    private final HttpServerOptions httpServerOptions;
-    private final HttpServerOptions httpsServerOptions;
-    private final Function<Vertx, IngressProducerReconcilableStore> ingressProducerStoreFactory;
-    private final IngressRequestHandler ingressRequestHandler;
-    private final ReceiverEnv env;
-
-    private HttpServer httpServer;
-    private HttpServer httpsServer;
-    private MessageConsumer<Object> messageConsumer;
-    private IngressProducerReconcilableStore ingressProducerStore;
-
-    public ReceiverVerticle(
-            final ReceiverEnv env,
-            final HttpServerOptions httpServerOptions,
-            final HttpServerOptions httpsServerOptions,
-            final Function<Vertx, IngressProducerReconcilableStore> ingressProducerStoreFactory,
-            final IngressRequestHandler ingressRequestHandler) {
-        Objects.requireNonNull(env);
-        Objects.requireNonNull(httpServerOptions);
-        Objects.requireNonNull(httpsServerOptions);
-        Objects.requireNonNull(ingressProducerStoreFactory);
-        Objects.requireNonNull(ingressRequestHandler);
-
-        this.env = env;
-        this.httpServerOptions = httpServerOptions != null ? httpServerOptions : new HttpServerOptions();
-        this.httpsServerOptions = httpsServerOptions;
-        this.ingressProducerStoreFactory = ingressProducerStoreFactory;
-        this.ingressRequestHandler = ingressRequestHandler;
-    }
-
-    @Override
-    public void start(final Promise<Void> startPromise) {
-        this.ingressProducerStore = this.ingressProducerStoreFactory.apply(vertx);
-        this.messageConsumer = ResourcesReconciler.builder()
-                .watchIngress(IngressReconcilerListener.all(this.ingressProducerStore, this.ingressRequestHandler))
-                .buildAndListen(vertx);
-
-        this.httpServer = vertx.createHttpServer(this.httpServerOptions);
-
-        // check whether the secret volume is mounted
-        File secretVolume = new File(SECRET_VOLUME_PATH);
-        if (secretVolume.exists()) {
-            // The secret volume is mounted, we should start the https server
-            // check whether the tls.key and tls.crt files exist
-            File tlsKeyFile = new File(TLS_KEY_FILE_PATH);
-            File tlsCrtFile = new File(TLS_CRT_FILE_PATH);
-
-            if (tlsKeyFile.exists() && tlsCrtFile.exists() && httpsServerOptions != null) {
-                PemKeyCertOptions keyCertOptions =
-                        new PemKeyCertOptions().setKeyPath(TLS_KEY_FILE_PATH).setCertPath(TLS_CRT_FILE_PATH);
-                this.httpsServerOptions.setSsl(true).setPemKeyCertOptions(keyCertOptions);
-
-                this.httpsServer = vertx.createHttpServer(this.httpsServerOptions);
-            }
-        }
-
-        final var handler = new ProbeHandler(
-                env.getLivenessProbePath(), env.getReadinessProbePath(), new MethodNotAllowedHandler(this));
-
-        if (this.httpsServer != null) {
-            CompositeFuture.all(
-                            this.httpServer
-                                    .requestHandler(handler)
-                                    .exceptionHandler(startPromise::tryFail)
-                                    .listen(this.httpServerOptions.getPort(), this.httpServerOptions.getHost()),
-                            this.httpsServer
-                                    .requestHandler(handler)
-                                    .exceptionHandler(startPromise::tryFail)
-                                    .listen(this.httpsServerOptions.getPort(), this.httpsServerOptions.getHost()))
-                    .<Void>mapEmpty()
-                    .onComplete(startPromise);
-        } else {
-            this.httpServer
-                    .requestHandler(handler)
-                    .exceptionHandler(startPromise::tryFail)
-                    .listen(this.httpServerOptions.getPort(), this.httpServerOptions.getHost())
-                    .<Void>mapEmpty()
-                    .onComplete(startPromise);
-        }
-    }
-
-    @Override
-    public void stop(Promise<Void> stopPromise) {
-        CompositeFuture.all(
-                        (this.httpServer != null ? this.httpServer.close().mapEmpty() : Future.succeededFuture()),
-                        (this.httpsServer != null ? this.httpsServer.close().mapEmpty() : Future.succeededFuture()),
-                        (this.messageConsumer != null ? this.messageConsumer.unregister() : Future.succeededFuture()))
-                .<Void>mapEmpty()
-                .onComplete(stopPromise);
->>>>>>> 681c7cc8
-    }
-
     @Override
     public void handle(HttpServerRequest request) {
 
@@ -384,13 +249,14 @@
             return;
         }
 
-        if (isControlPlaneProbeRequest(request)) {
-            request.response()
-                    .putHeader(PROBE_HASH_HEADER_NAME, request.getHeader(PROBE_HASH_HEADER_NAME))
-                    .setStatusCode(OK.code())
-                    .end();
-            return;
-        }
+    if (isControlPlaneProbeRequest(request)) {
+      request
+          .response()
+          .putHeader(PROBE_HASH_HEADER_NAME, request.getHeader(PROBE_HASH_HEADER_NAME))
+          .setStatusCode(OK.code())
+          .end();
+      return;
+    }
 
         // Invoke the ingress request handler
         this.ingressRequestHandler.handle(requestContext, producer);
