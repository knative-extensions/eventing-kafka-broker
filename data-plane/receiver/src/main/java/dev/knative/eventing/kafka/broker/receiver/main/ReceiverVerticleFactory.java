--- conflicted
+++ resolved
@@ -16,12 +16,9 @@
 package dev.knative.eventing.kafka.broker.receiver.main;
 
 import dev.knative.eventing.kafka.broker.core.ReactiveProducerFactory;
-<<<<<<< HEAD
 import dev.knative.eventing.kafka.broker.core.eventtype.EventType;
 import dev.knative.eventing.kafka.broker.core.eventtype.EventTypeCreatorImpl;
-=======
 import dev.knative.eventing.kafka.broker.core.oidc.OIDCDiscoveryConfig;
->>>>>>> 76b1335c
 import dev.knative.eventing.kafka.broker.core.security.AuthProvider;
 import dev.knative.eventing.kafka.broker.receiver.IngressRequestHandler;
 import dev.knative.eventing.kafka.broker.receiver.impl.IngressProducerReconcilableStore;
@@ -61,10 +58,10 @@
             final HttpServerOptions httpServerOptions,
             final HttpServerOptions httpsServerOptions,
             final ReactiveProducerFactory<String, CloudEvent> kafkaProducerFactory,
-<<<<<<< HEAD
             final MixedOperation<EventType, KubernetesResourceList<EventType>, Resource<EventType>> eventTypeClient,
             final Lister<EventType> eventTypeLister,
-            Vertx vertx) {
+            Vertx vertx,
+            final OIDCDiscoveryConfig oidcDiscoveryConfig) {
         {
             this.env = env;
             this.producerConfigs = producerConfigs;
@@ -75,18 +72,8 @@
                     metricsRegistry,
                     new EventTypeCreatorImpl(eventTypeClient, eventTypeLister, vertx));
             this.kafkaProducerFactory = kafkaProducerFactory;
+            this.oidcDiscoveryConfig = oidcDiscoveryConfig;
         }
-=======
-            final OIDCDiscoveryConfig oidcDiscoveryConfig) {
-        this.env = env;
-        this.producerConfigs = producerConfigs;
-        this.httpServerOptions = httpServerOptions;
-        this.httpsServerOptions = httpsServerOptions;
-        this.ingressRequestHandler =
-                new IngressRequestHandlerImpl(StrictRequestToRecordMapper.getInstance(), metricsRegistry);
-        this.kafkaProducerFactory = kafkaProducerFactory;
-        this.oidcDiscoveryConfig = oidcDiscoveryConfig;
->>>>>>> 76b1335c
     }
 
     @Override
