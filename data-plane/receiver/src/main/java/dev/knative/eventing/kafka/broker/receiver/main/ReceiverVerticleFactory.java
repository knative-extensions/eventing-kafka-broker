--- conflicted
+++ resolved
@@ -37,11 +37,8 @@
   private final HttpServerOptions httpServerOptions;
   private final HttpServerOptions httpsServerOptions;
 
-<<<<<<< HEAD
+
   private final String secretVolumePath = "/etc/receiver-tls-secret";
-=======
-    private final String secretVolumePath = "/etc/receiver-tls-secret";
->>>>>>> 22e10afb
 
   private final IngressRequestHandler ingressRequestHandler;
 
