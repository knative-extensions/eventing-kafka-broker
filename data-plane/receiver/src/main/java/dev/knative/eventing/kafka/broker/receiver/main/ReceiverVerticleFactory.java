--- conflicted
+++ resolved
@@ -45,12 +45,9 @@
                           final Properties producerConfigs,
                           final MeterRegistry metricsRegistry,
                           final HttpServerOptions httpServerOptions,
-<<<<<<< HEAD
-                          final HttpServerOptions httpsServerOptions
+                          final HttpServerOptions httpsServerOptions,
+                          final ReactiveProducerFactory<String, CloudEvent> kafkaProducerFactory) {
                           ) {
-=======
-                          final ReactiveProducerFactory<String, CloudEvent> kafkaProducerFactory) {
->>>>>>> 34946a83
     this.env = env;
     this.producerConfigs = producerConfigs;
     this.httpServerOptions = httpServerOptions;
