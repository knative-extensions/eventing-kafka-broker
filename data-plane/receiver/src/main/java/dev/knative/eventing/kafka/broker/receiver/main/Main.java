--- conflicted
+++ resolved
@@ -107,7 +107,12 @@
         httpsServerOptions.setPort(env.getIngressTLSPort());
         httpsServerOptions.setTracingPolicy(TracingPolicy.PROPAGATE);
 
-<<<<<<< HEAD
+        // Setup OIDC discovery config
+        OIDCDiscoveryConfig oidcDiscoveryConfig = OIDCDiscoveryConfig.build(vertx)
+                .toCompletionStage()
+                .toCompletableFuture()
+                .get();
+
         final var kubernetesClient = new KubernetesClientBuilder().build();
         final SharedInformerFactory sharedInformerFactory = kubernetesClient.informers();
         final var eventTypeClient = kubernetesClient.resources(EventType.class);
@@ -128,13 +133,6 @@
         if (eventTypeInformer != null) {
             eventTypeLister = new Lister<>(eventTypeInformer.getIndexer());
         }
-=======
-        // Setup OIDC discovery config
-        OIDCDiscoveryConfig oidcDiscoveryConfig = OIDCDiscoveryConfig.build(vertx)
-                .toCompletionStage()
-                .toCompletableFuture()
-                .get();
->>>>>>> 76b1335c
 
         // Configure the verticle to deploy and the deployment options
         final Supplier<Verticle> receiverVerticleFactory = new ReceiverVerticleFactory(
@@ -144,13 +142,10 @@
                 httpServerOptions,
                 httpsServerOptions,
                 kafkaProducerFactory,
-<<<<<<< HEAD
                 eventTypeClient,
                 eventTypeLister,
-                vertx);
-=======
+                vertx,
                 oidcDiscoveryConfig);
->>>>>>> 76b1335c
         DeploymentOptions deploymentOptions =
                 new DeploymentOptions().setInstances(Runtime.getRuntime().availableProcessors());
 
