--- conflicted
+++ resolved
@@ -38,20 +38,13 @@
   @Test
   public void shouldCreateMultipleReceiverVerticleInstances() {
     final var supplier = new ReceiverVerticleFactory(
-<<<<<<< HEAD
       mock(ReceiverEnv.class),
       mock(Properties.class),
       mock(MeterRegistry.class),
       mock(HttpServerOptions.class),
-      mock(HttpServerOptions.class)
+      mock(HttpServerOptions.class),
+      mock(MockReactiveProducerFactory.class));
     );
-=======
-        mock(ReceiverEnv.class),
-        mock(Properties.class),
-        mock(MeterRegistry.class),
-        mock(HttpServerOptions.class),
-        mock(MockReactiveProducerFactory.class));
->>>>>>> 34946a83
 
     assertThat(supplier.get()).isNotSameAs(supplier.get());
   }
