/*
 * Copyright © 2018 Knative Authors (knative-dev@googlegroups.com)
 *
 * Licensed under the Apache License, Version 2.0 (the "License");
 * you may not use this file except in compliance with the License.
 * You may obtain a copy of the License at
 *
 *     http://www.apache.org/licenses/LICENSE-2.0
 *
 * Unless required by applicable law or agreed to in writing, software
 * distributed under the License is distributed on an "AS IS" BASIS,
 * WITHOUT WARRANTIES OR CONDITIONS OF ANY KIND, either express or implied.
 * See the License for the specific language governing permissions and
 * limitations under the License.
 */
package dev.knative.eventing.kafka.broker.receiver.impl;

import static io.netty.handler.codec.http.HttpResponseStatus.ACCEPTED;
import static org.assertj.core.api.Assertions.assertThat;
import static org.mockito.Mockito.mock;
import static org.mockito.Mockito.when;

import dev.knative.eventing.kafka.broker.contract.DataPlaneContract;
import dev.knative.eventing.kafka.broker.core.ReactiveKafkaProducer;
import dev.knative.eventing.kafka.broker.core.metrics.Metrics;
import dev.knative.eventing.kafka.broker.core.security.AuthProvider;
import dev.knative.eventing.kafka.broker.core.testing.CloudEventSerializerMock;
import dev.knative.eventing.kafka.broker.receiver.impl.handler.IngressRequestHandlerImpl;
import dev.knative.eventing.kafka.broker.receiver.main.ReceiverEnv;
import io.cloudevents.CloudEvent;
import io.cloudevents.core.v1.CloudEventBuilder;
import io.cloudevents.http.vertx.VertxMessageFactory;
import io.opentelemetry.api.trace.propagation.W3CTraceContextPropagator;
import io.opentelemetry.context.propagation.ContextPropagators;
import io.opentelemetry.exporter.logging.LoggingSpanExporter;
import io.opentelemetry.sdk.OpenTelemetrySdk;
import io.opentelemetry.sdk.testing.exporter.InMemorySpanExporter;
import io.opentelemetry.sdk.trace.SdkTracerProvider;
import io.opentelemetry.sdk.trace.export.SimpleSpanProcessor;
import io.opentelemetry.sdk.trace.samplers.Sampler;
import io.vertx.core.Vertx;
import io.vertx.core.VertxOptions;
import io.vertx.core.buffer.Buffer;
import io.vertx.core.http.HttpServerOptions;
import io.vertx.core.net.PemKeyCertOptions;
import io.vertx.core.tracing.TracingPolicy;
import io.vertx.ext.web.client.HttpResponse;
import io.vertx.ext.web.client.WebClient;
import io.vertx.ext.web.client.WebClientOptions;
import io.vertx.micrometer.MicrometerMetricsOptions;
import io.vertx.micrometer.backends.BackendRegistries;
import io.vertx.tracing.opentelemetry.OpenTelemetryOptions;
import java.net.URI;
import java.util.Properties;
import java.util.concurrent.ExecutionException;
import java.util.concurrent.TimeUnit;
import java.util.concurrent.TimeoutException;
import org.apache.kafka.clients.producer.MockProducer;
import org.apache.kafka.clients.producer.Producer;
import org.apache.kafka.clients.producer.ProducerRecord;
import org.apache.kafka.common.serialization.StringSerializer;
import org.junit.jupiter.api.AfterEach;
import org.junit.jupiter.api.BeforeEach;
import org.junit.jupiter.api.Test;

public abstract class ReceiverVerticleTracingTest {

    private static final int TIMEOUT = 10;
    private static final int PORT = 8083;
    private static final int PORT_TLS = 8443;
    private static final String HOST = "localhost";
    private static final String SECRET_VOLUME_PATH = "src/test/resources";
    private static final String TLS_CRT_FILE_PATH = SECRET_VOLUME_PATH + "/tls.crt";
    private static final String TLS_KEY_FILE_PATH = SECRET_VOLUME_PATH + "/tls.key";

    private Vertx vertx;
    private InMemorySpanExporter spanExporter;
    private WebClient webClient;
    private MockProducer<String, CloudEvent> mockProducer;
    private IngressProducerReconcilableStore store;

    static {
        BackendRegistries.setupBackend(new MicrometerMetricsOptions().setRegistryName(Metrics.METRICS_REGISTRY_NAME));
    }

    public abstract ReactiveKafkaProducer<String, CloudEvent> createKafkaProducer(
            Vertx vertx, Producer<String, CloudEvent> producer);

    @BeforeEach
    public void setup() throws ExecutionException, InterruptedException {
        this.spanExporter = InMemorySpanExporter.create();
        SdkTracerProvider tracerProvider = SdkTracerProvider.builder()
                .addSpanProcessor(SimpleSpanProcessor.create(this.spanExporter))
                .addSpanProcessor(SimpleSpanProcessor.create(LoggingSpanExporter.create()))
                // Uncomment this line if you want to try locally
                // .addSpanProcessor(SimpleSpanProcessor.create(ZipkinSpanExporter.builder().build()))
                .setSampler(Sampler.alwaysOn())
                .build();
        OpenTelemetrySdk openTelemetry = OpenTelemetrySdk.builder()
                .setPropagators(ContextPropagators.create(W3CTraceContextPropagator.getInstance()))
                .setTracerProvider(tracerProvider)
                .build();

        this.vertx = Vertx.vertx(new VertxOptions().setTracingOptions(new OpenTelemetryOptions(openTelemetry)));

        this.webClient = WebClient.create(
                vertx, (WebClientOptions) new WebClientOptions().setTracingPolicy(TracingPolicy.ALWAYS));
        this.mockProducer = new MockProducer<>(true, new StringSerializer(), new CloudEventSerializerMock());

        this.store = new IngressProducerReconcilableStore(
                AuthProvider.noAuth(), new Properties(), properties -> createKafkaProducer(vertx, mockProducer));

        final var env = mock(ReceiverEnv.class);
        when(env.getLivenessProbePath()).thenReturn("/healthz");
        when(env.getReadinessProbePath()).thenReturn("/readyz");

        final var httpServerOptions = new HttpServerOptions();
        httpServerOptions.setPort(PORT);
        httpServerOptions.setHost(HOST);
        httpServerOptions.setTracingPolicy(TracingPolicy.PROPAGATE);

        final var httpsServerOptions = new HttpServerOptions();
        httpsServerOptions.setPort(PORT_TLS);
        httpsServerOptions.setHost(HOST);
        httpsServerOptions.setSsl(true);
        httpsServerOptions.setPemKeyCertOptions(
                new PemKeyCertOptions().setCertPath(TLS_KEY_FILE_PATH).setKeyPath(TLS_CRT_FILE_PATH));

        final var verticle = new ReceiverVerticle(
                env,
                httpServerOptions,
                httpsServerOptions,
                v -> store,
<<<<<<< HEAD
                new IngressRequestHandlerImpl(
                        StrictRequestToRecordMapper.getInstance(), Metrics.getRegistry(), ((event, reference) -> null)),
                SECRET_VOLUME_PATH);
=======
                new IngressRequestHandlerImpl(StrictRequestToRecordMapper.getInstance(), Metrics.getRegistry()),
                SECRET_VOLUME_PATH,
                null);
>>>>>>> 76b1335c

        vertx.deployVerticle(verticle).toCompletionStage().toCompletableFuture().get();
    }

    @AfterEach
    public void tearDown() throws ExecutionException, InterruptedException {
        vertx.close().toCompletionStage().toCompletableFuture().get();
    }

    @Test
    public void traceIsPropagated() throws ExecutionException, InterruptedException, TimeoutException {
        CloudEvent inputEvent = new CloudEventBuilder()
                .withSubject("subject")
                .withSource(URI.create("/hello"))
                .withType("type")
                .withId("1234")
                .build();

        DataPlaneContract.Resource contract = DataPlaneContract.Resource.newBuilder()
                .setUid("1")
                .addTopics("topic-name-42")
                .setIngress(DataPlaneContract.Ingress.newBuilder().setPath("/broker-ns/broker-name"))
                .build();

        String path = "/broker-ns/broker-name";

        this.store
                .onNewIngress(contract, contract.getIngress())
                .toCompletionStage()
                .toCompletableFuture()
                .get();

        HttpResponse<Buffer> response = vertx.<HttpResponse<Buffer>>executeBlocking(promise -> {
                    VertxMessageFactory.createWriter(webClient.post(PORT, HOST, path))
                            .writeBinary(inputEvent)
                            .onComplete(promise);
                })
                .toCompletionStage()
                .toCompletableFuture()
                .get(TIMEOUT, TimeUnit.SECONDS);

        assertThat(response.statusCode()).isEqualTo(ACCEPTED.code());

        if (mockProducer.history().size() > 0) {
            assertThat(mockProducer.history()).extracting(ProducerRecord::value).containsExactlyInAnyOrder(inputEvent);

            assertThat(mockProducer.history())
                    .extracting(ProducerRecord::headers)
                    .extracting(h -> h.lastHeader("traceparent"))
                    .isNotNull()
                    .isNotEmpty();
        }

        assertThat(spanExporter.getFinishedSpanItems()).hasSize(3);
    }
}<|MERGE_RESOLUTION|>--- conflicted
+++ resolved
@@ -131,15 +131,10 @@
                 httpServerOptions,
                 httpsServerOptions,
                 v -> store,
-<<<<<<< HEAD
                 new IngressRequestHandlerImpl(
                         StrictRequestToRecordMapper.getInstance(), Metrics.getRegistry(), ((event, reference) -> null)),
-                SECRET_VOLUME_PATH);
-=======
-                new IngressRequestHandlerImpl(StrictRequestToRecordMapper.getInstance(), Metrics.getRegistry()),
                 SECRET_VOLUME_PATH,
                 null);
->>>>>>> 76b1335c
 
         vertx.deployVerticle(verticle).toCompletionStage().toCompletableFuture().get();
     }
