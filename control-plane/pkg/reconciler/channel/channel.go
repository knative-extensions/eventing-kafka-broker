--- conflicted
+++ resolved
@@ -214,12 +214,8 @@
 	}
 	logger.Debug("Got contract data from config map", zap.Any(base.ContractLogKey, ct))
 
-<<<<<<< HEAD
-	trustBundlesChanges, err := r.setTrustBundles(ct)
-	if err != nil {
-=======
-	if err := r.setTrustBundles(ct); err != nil {
->>>>>>> 483904b1
+	_, err := r.setTrustBundles(ct)
+	if err != nil {
 		return statusConditionManager.FailedToResolveConfig(err)
 	}
 
@@ -230,7 +226,6 @@
 	}
 	coreconfig.SetDeadLetterSinkURIFromEgressConfig(&channel.Status.DeliveryStatus, channelResource.EgressConfig)
 
-<<<<<<< HEAD
 	allReady, subscribersError := r.reconcileSubscribers(ctx, channel, topicName, topicConfig.BootstrapServers, secret)
 	if subscribersError != nil {
 		channel.GetConditionSet().Manage(&channel.Status).MarkFalse(KafkaChannelConditionSubscribersReady, "failed to reconcile all subscribers", subscribersError.Error())
@@ -241,38 +236,16 @@
 	} else {
 		channel.GetConditionSet().Manage(&channel.Status).MarkTrue(KafkaChannelConditionSubscribersReady)
 	}
-=======
-	// we still update the contract configMap even though there's an error.
-	// however, we record this error to make the reconciler try again.
-	subscriptionError := r.reconcileSubscribers(ctx, kafkaClient, kafkaClusterAdminClient, channel, channelResource)
->>>>>>> 483904b1
 
 	// Update contract data with the new contract configuration (add/update channel resource)
 	channelIndex := coreconfig.FindResource(ct, channel.UID)
 	coreconfig.AddOrUpdateResourceConfig(ct, channelResource, channelIndex, logger)
-
-<<<<<<< HEAD
-	if changed == coreconfig.ResourceChanged || trustBundlesChanges {
-		logger.Debug("Contract changed", zap.Int("changed", changed))
-
-		ct.IncrementGeneration()
-
-		// Update the configuration map with the new contract data.
-		if err := r.UpdateDataPlaneConfigMap(ctx, ct, contractConfigMap); err != nil {
-			logger.Error("failed to update data plane config map", zap.Error(
-				statusConditionManager.FailedToUpdateConfigMap(err),
-			))
-			return err
-		}
-		logger.Debug("Contract config map updated")
-=======
 	// Update the configuration map with the new contract data.
 	if err := r.UpdateDataPlaneConfigMap(ctx, ct, contractConfigMap); err != nil {
 		logger.Error("failed to update data plane config map", zap.Error(
 			statusConditionManager.FailedToUpdateConfigMap(err),
 		))
 		return err
->>>>>>> 483904b1
 	}
 	logger.Debug("Contract config map updated")
 	statusConditionManager.ConfigMapUpdated()
@@ -296,28 +269,6 @@
 	}
 	logger.Debug("Updated receiver pod annotation")
 
-<<<<<<< HEAD
-=======
-	// Update volume generation annotation of dispatcher pods
-	if err := r.UpdateDispatcherPodsAnnotation(ctx, logger, ct.Generation); err != nil {
-		// Failing to update dispatcher pods annotation leads to config map refresh delayed by several seconds.
-		// Since the dispatcher side is the consumer side, we don't lose availability, and we can consider the Channel
-		// ready. So, log out the error and move on to the next step.
-		logger.Warn(
-			"Failed to update dispatcher pod annotation to trigger an immediate config map refresh",
-			zap.Error(err),
-		)
-
-		statusConditionManager.FailedToUpdateDispatcherPodsAnnotation(err)
-	} else {
-		logger.Debug("Updated dispatcher pod annotation")
-	}
-
-	if subscriptionError != nil {
-		return subscriptionError
-	}
-
->>>>>>> 483904b1
 	channelService, err := r.reconcileChannelService(ctx, channel)
 	if err != nil {
 		logger.Error("Error reconciling the backwards compatibility channel service.", zap.Error(err))
@@ -449,12 +400,6 @@
 
 		logger.Debug("Channel deleted", zap.Int("index", channelIndex))
 
-<<<<<<< HEAD
-		// Resource changed, increment contract generation.
-		ct.IncrementGeneration()
-
-=======
->>>>>>> 483904b1
 		// Update the configuration map with the new contract data.
 		if err := r.UpdateDataPlaneConfigMap(ctx, ct, contractConfigMap); err != nil {
 			return err
@@ -552,28 +497,17 @@
 	return nil
 }
 
-<<<<<<< HEAD
 func (r *Reconciler) reconcileSubscribers(ctx context.Context, channel *messagingv1beta1.KafkaChannel, topicName string, bootstrapServers []string, secret *corev1.Secret) (bool, error) {
-=======
-func (r *Reconciler) reconcileSubscribers(ctx context.Context, kafkaClient sarama.Client, kafkaClusterAdmin sarama.ClusterAdmin, channel *messagingv1beta1.KafkaChannel, channelContractResource *contract.Resource) error {
->>>>>>> 483904b1
 	logger := kafkalogging.CreateReconcileMethodLogger(ctx, channel)
 
 	channel.Status.Subscribers = make([]v1.SubscriberStatus, 0)
 	var globalErr error
-<<<<<<< HEAD
 	currentCgs := make(map[string]*internalscg.ConsumerGroup, len(channel.Spec.Subscribers))
 	allReady := true
 	for i := range channel.Spec.Subscribers {
 		s := &channel.Spec.Subscribers[i]
 		logger = logger.With(zap.Any("subscriber", s))
 		cg, err := r.reconcileConsumerGroup(ctx, channel, s, topicName, bootstrapServers, secret)
-=======
-	for i := range channel.Spec.Subscribers {
-		s := &channel.Spec.Subscribers[i]
-		logger = logger.With(zap.Any("subscription", s))
-		err := r.reconcileSubscriber(ctx, kafkaClient, kafkaClusterAdmin, channel, s, channelContractResource)
->>>>>>> 483904b1
 		if err != nil {
 			logger.Error("error reconciling subscriber. marking subscriber as not ready", zap.Error(err))
 			msg := fmt.Sprintf("Subscriber %v not ready: %v", s.UID, err)
@@ -586,7 +520,6 @@
 			allReady = false
 			globalErr = multierr.Append(globalErr, errors.New(msg))
 		} else {
-<<<<<<< HEAD
 			currentCgs[cg.Name] = cg // Adding reconciled consumer group to map
 			if cg.IsReady() {
 				logger.Debug("marking subscriber as ready")
@@ -637,37 +570,6 @@
 	}
 
 	return allReady, globalErr
-=======
-			logger.Debug("marking subscription as ready")
-			channel.Status.Subscribers = append(channel.Status.Subscribers, v1.SubscriberStatus{
-				UID:                s.UID,
-				ObservedGeneration: s.Generation,
-				Ready:              corev1.ConditionTrue,
-			})
-		}
-	}
-	return globalErr
-}
-
-func (r *Reconciler) reconcileSubscriber(ctx context.Context, kafkaClient sarama.Client, kafkaClusterAdmin sarama.ClusterAdmin, channel *messagingv1beta1.KafkaChannel, subscriberSpec *v1.SubscriberSpec, channelContractResource *contract.Resource) error {
-	logger := kafkalogging.CreateReconcileMethodLogger(ctx, channel)
-
-	logger.Debug("Reconciling initial offset for subscription", zap.Any("subscription", subscriberSpec), zap.Any("channel", channel))
-	err := r.reconcileInitialOffset(ctx, channel, subscriberSpec, kafkaClient, kafkaClusterAdmin)
-	if err != nil {
-		return fmt.Errorf("initial offset cannot be committed: %v", err)
-	}
-	logger.Debug("Reconciled initial offset for subscription. ", zap.Any("subscription", subscriberSpec))
-
-	subscriberIndex := coreconfig.FindEgress(channelContractResource.Egresses, subscriberSpec.UID)
-	subscriberConfig, err := r.getSubscriberConfig(ctx, channel, subscriberSpec)
-	if err != nil {
-		return fmt.Errorf("failed to resolve subscriber config: %w", err)
-	}
-
-	coreconfig.AddOrUpdateEgressConfigForResource(channelContractResource, subscriberConfig, subscriberIndex)
-	return nil
->>>>>>> 483904b1
 }
 
 func (r *Reconciler) reconcileConsumerGroup(ctx context.Context, channel *messagingv1beta1.KafkaChannel, s *v1.SubscriberSpec, topicName string, bootstrapServers []string, secret *corev1.Secret) (*internalscg.ConsumerGroup, error) {
@@ -903,7 +805,6 @@
 	return pointer.String(string(caCerts)), nil
 }
 
-<<<<<<< HEAD
 func (r *Reconciler) setTrustBundles(ct *contract.Contract) (bool, error) {
 	tb, err := coreconfig.TrustBundles(r.ConfigMapLister.ConfigMaps(r.SystemNamespace))
 	if err != nil {
@@ -913,30 +814,9 @@
 	changed := false
 	if !equality.Semantic.DeepEqual(tb, ct.TrustBundles) {
 		changed = true
-=======
-// consumerGroup returns a consumerGroup name for the given channel and subscription
-func consumerGroup(channel *messagingv1beta1.KafkaChannel, sub *v1.SubscriberSpec) string {
-	return fmt.Sprintf("kafka.%s.%s.%s", channel.Namespace, channel.Name, string(sub.UID))
-}
-
-func findSubscriptionStatus(kc *messagingv1beta1.KafkaChannel, subUID types.UID) *v1.SubscriberStatus {
-	for _, subStatus := range kc.Status.Subscribers {
-		if subStatus.UID == subUID {
-			return &subStatus
-		}
-	}
-	return nil
-}
-
-func (r *Reconciler) setTrustBundles(ct *contract.Contract) error {
-	tb, err := coreconfig.TrustBundles(r.ConfigMapLister.ConfigMaps(r.SystemNamespace))
-	if err != nil {
-		return fmt.Errorf("failed to get trust bundles: %w", err)
->>>>>>> 483904b1
 	}
 
 	ct.TrustBundles = tb
-<<<<<<< HEAD
 	return changed, nil
 }
 
@@ -970,7 +850,4 @@
 	}
 
 	return d
-=======
-	return nil
->>>>>>> 483904b1
 }