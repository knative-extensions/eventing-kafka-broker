--- conflicted
+++ resolved
@@ -163,10 +163,9 @@
 		)
 	}
 
-	// get security option for Sarama with secret info in it
-	saramaSecurityOption, err := security.NewSaramaSecurityOptionFromSecret(secret)
-	if err != nil {
-		return fmt.Errorf("failed to parse secret data for kafka: %w", err)
+	authContext, err := security.ResolveAuthContextFromLegacySecret(secret)
+	if err != nil {
+		return fmt.Errorf("failed to resolve auth context: %w", err)
 	}
 
 	if err := r.TrackSecret(secret, channel); err != nil {
@@ -227,10 +226,6 @@
 		return statusConditionManager.FailedToResolveConfig(err)
 	}
 
-	authContext, err := security.ResolveAuthContextFromLegacySecret(secret)
-	if err != nil {
-		return fmt.Errorf("failed to resolve auth context: %w", err)
-	}
 	// Get resource configuration
 	channelResource, err := r.getChannelContractResource(ctx, topic, channel, authContext, topicConfig)
 	if err != nil {
@@ -481,24 +476,9 @@
 		)
 	}
 
-	// get security option for Sarama with secret info in it
-	saramaSecurityOption, err := security.NewSaramaSecurityOptionFromSecret(secret)
-	if err != nil {
-		return fmt.Errorf("failed to parse secret data for kafka: %w", err)
-	}
-
-<<<<<<< HEAD
-	saramaConfig, err := kafka.GetSaramaConfig(saramaSecurityOption)
-	if err != nil {
-		// even in error case, we return `normal`, since we are fine with leaving the
-		// topic undeleted e.g. when we lose connection
-		return fmt.Errorf("error getting cluster admin sarama config: %w", err)
-	}
-
-	kafkaClusterAdminClient, err := r.NewKafkaClusterAdminClient(topicConfig.BootstrapServers, saramaConfig)
-=======
+	authContext, err := security.ResolveAuthContextFromLegacySecret(secret)
+
 	kafkaClusterAdminClient, err := r.GetKafkaClusterAdmin(ctx, topicConfig.BootstrapServers, authContext.VirtualSecret)
->>>>>>> c5af0de2
 	if err != nil {
 		// even in error case, we return `normal`, since we are fine with leaving the
 		// topic undeleted e.g. when we lose connection
