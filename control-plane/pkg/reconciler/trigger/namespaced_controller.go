/*
 * Copyright 2022 The Knative Authors
 *
 * Licensed under the Apache License, Version 2.0 (the "License");
 * you may not use this file except in compliance with the License.
 * You may obtain a copy of the License at
 *
 *     http://www.apache.org/licenses/LICENSE-2.0
 *
 * Unless required by applicable law or agreed to in writing, software
 * distributed under the License is distributed on an "AS IS" BASIS,
 * WITHOUT WARRANTIES OR CONDITIONS OF ANY KIND, either express or implied.
 * See the License for the specific language governing permissions and
 * limitations under the License.
 */

package trigger

import (
	"context"

	"knative.dev/eventing-kafka-broker/control-plane/pkg/kafka/clientpool"
	"knative.dev/eventing-kafka-broker/control-plane/pkg/kafka/offset"

	"k8s.io/client-go/tools/cache"
	kubeclient "knative.dev/pkg/client/injection/kube/client"
	configmapinformer "knative.dev/pkg/client/injection/kube/informers/core/v1/configmap"
	podinformer "knative.dev/pkg/client/injection/kube/informers/core/v1/pod"
	secretinformer "knative.dev/pkg/client/injection/kube/informers/core/v1/secret"
	// serviceaccountinformer "knative.dev/pkg/client/injection/kube/informers/core/v1/serviceaccount"
	serviceaccountinformer "knative.dev/pkg/client/injection/kube/informers/core/v1/serviceaccount/filtered"

	"knative.dev/pkg/configmap"
	"knative.dev/pkg/controller"
	"knative.dev/pkg/logging"
	"knative.dev/pkg/resolver"

	eventing "knative.dev/eventing/pkg/apis/eventing/v1"
	"knative.dev/eventing/pkg/apis/feature"
	eventingclient "knative.dev/eventing/pkg/client/injection/client"
	brokerinformer "knative.dev/eventing/pkg/client/injection/informers/eventing/v1/broker"
	triggerinformer "knative.dev/eventing/pkg/client/injection/informers/eventing/v1/trigger"
	triggerreconciler "knative.dev/eventing/pkg/client/injection/reconciler/eventing/v1/trigger"

	"knative.dev/eventing-kafka-broker/control-plane/pkg/config"
	"knative.dev/eventing-kafka-broker/control-plane/pkg/kafka"
	"knative.dev/eventing-kafka-broker/control-plane/pkg/reconciler/base"
)

const (
	NamespacedControllerAgentName = "kafka-namespaced-trigger-controller"

	NamespacedFinalizerName = "kafka.namespaced.triggers.eventing.knative.dev"
)

func NewNamespacedController(ctx context.Context, watcher configmap.Watcher, configs *config.Env) *controller.Impl {

	logger := logging.FromContext(ctx).Desugar()

	configmapInformer := configmapinformer.Get(ctx)
	brokerInformer := brokerinformer.Get(ctx)
	triggerInformer := triggerinformer.Get(ctx)
	triggerLister := triggerInformer.Lister()
	// serviceaccountInformer := serviceaccountinformer.Get(ctx)
	oidcServiceaccountInformer := serviceaccountinformer.Get(ctx, auth.OIDCLabelSelector)

	clientPool := clientpool.Get(ctx)

	reconciler := &NamespacedReconciler{
		Reconciler: &base.Reconciler{
			KubeClient:                   kubeclient.Get(ctx),
			PodLister:                    podinformer.Get(ctx).Lister(),
			SecretLister:                 secretinformer.Get(ctx).Lister(),
			DataPlaneConfigMapNamespace:  configs.DataPlaneConfigMapNamespace,
			DataPlaneConfigConfigMapName: configs.DataPlaneConfigConfigMapName,
			ContractConfigMapName:        configs.ContractConfigMapName,
			ContractConfigMapFormat:      configs.ContractConfigMapFormat,
			DataPlaneNamespace:           configs.SystemNamespace,
			DispatcherLabel:              base.BrokerDispatcherLabel,
			ReceiverLabel:                base.BrokerReceiverLabel,
		},
		FlagsHolder: &FlagsHolder{
			Flags: feature.Flags{},
		},
<<<<<<< HEAD
		BrokerLister:               brokerInformer.Lister(),
		ConfigMapLister:            configmapInformer.Lister(),
		// ServiceAccountLister:       serviceaccountInformer.Lister(),
		ServiceAccountLister:		oidcServiceaccountInformer.Lister(),
		EventingClient:             eventingclient.Get(ctx),
		Env:                        configs,
		NewKafkaClient:             sarama.NewClient,
		NewKafkaClusterAdminClient: sarama.NewClusterAdmin,
		InitOffsetsFunc:            offset.InitOffsets,
=======
		BrokerLister:         brokerInformer.Lister(),
		ConfigMapLister:      configmapInformer.Lister(),
		ServiceAccountLister: serviceaccountInformer.Lister(),
		EventingClient:       eventingclient.Get(ctx),
		Env:                  configs,
		GetKafkaClient:       clientPool.GetClient,
		GetKafkaClusterAdmin: clientPool.GetClusterAdmin,
		InitOffsetsFunc:      offset.InitOffsets,
>>>>>>> 7a3464cc
	}

	impl := triggerreconciler.NewImpl(ctx, reconciler, func(impl *controller.Impl) controller.Options {
		return controller.Options{
			FinalizerName:     NamespacedFinalizerName,
			AgentName:         NamespacedControllerAgentName,
			SkipStatusUpdates: false,
			PromoteFilterFunc: filterTriggers(reconciler.BrokerLister, kafka.NamespacedBrokerClass, NamespacedFinalizerName),
		}
	})

	setupFeatureStore(ctx, watcher, reconciler.FlagsHolder, impl, triggerInformer)

	reconciler.Resolver = resolver.NewURIResolverFromTracker(ctx, impl.Tracker)

	triggerInformer.Informer().AddEventHandler(cache.FilteringResourceEventHandler{
		FilterFunc: filterTriggers(reconciler.BrokerLister, kafka.NamespacedBrokerClass, NamespacedFinalizerName),
		Handler:    controller.HandleAll(impl.Enqueue),
	})

	// Filter Brokers and enqueue associated Triggers
	brokerInformer.Informer().AddEventHandler(cache.FilteringResourceEventHandler{
		FilterFunc: kafka.NamespacedBrokerClassFilter(),
		Handler:    enqueueTriggers(logger, triggerLister, impl.Enqueue),
	})

	globalResync := func(_ interface{}) {
		impl.GlobalResync(brokerInformer.Informer())
	}

	featureStore := feature.NewStore(logging.FromContext(ctx).Named("feature-config-store"), func(name string, value interface{}) {
		if globalResync != nil {
			globalResync(nil)
		}
	})
	featureStore.WatchConfigs(watcher)

	configmapInformer.Informer().AddEventHandler(cache.FilteringResourceEventHandler{
		FilterFunc: kafka.FilterWithLabel(kafka.NamespacedBrokerDataplaneLabelKey, kafka.NamespacedBrokerDataplaneLabelValue),
		Handler: cache.ResourceEventHandlerFuncs{
			AddFunc: func(obj interface{}) {
				globalResync(obj)
			},
			DeleteFunc: func(obj interface{}) {
				globalResync(obj)
			},
		},
	})

	reconciler.Tracker = impl.Tracker
	secretinformer.Get(ctx).Informer().AddEventHandler(controller.HandleAll(reconciler.Tracker.OnChanged))

	// Reconciler Trigger when the OIDC service account changes
	// serviceaccountInformer.Informer().AddEventHandler(cache.FilteringResourceEventHandler{
	oidcServiceaccountInformer.Informer().AddEventHandler(cache.FilteringResourceEventHandler{
		FilterFunc: controller.FilterController(&eventing.Trigger{}),
		Handler:    controller.HandleAll(impl.EnqueueControllerOf),
	})

	return impl
}<|MERGE_RESOLUTION|>--- conflicted
+++ resolved
@@ -82,26 +82,15 @@
 		FlagsHolder: &FlagsHolder{
 			Flags: feature.Flags{},
 		},
-<<<<<<< HEAD
-		BrokerLister:               brokerInformer.Lister(),
-		ConfigMapLister:            configmapInformer.Lister(),
-		// ServiceAccountLister:       serviceaccountInformer.Lister(),
-		ServiceAccountLister:		oidcServiceaccountInformer.Lister(),
-		EventingClient:             eventingclient.Get(ctx),
-		Env:                        configs,
-		NewKafkaClient:             sarama.NewClient,
-		NewKafkaClusterAdminClient: sarama.NewClusterAdmin,
-		InitOffsetsFunc:            offset.InitOffsets,
-=======
 		BrokerLister:         brokerInformer.Lister(),
 		ConfigMapLister:      configmapInformer.Lister(),
-		ServiceAccountLister: serviceaccountInformer.Lister(),
+		// ServiceAccountLister: serviceaccountInformer.Lister(),
+		ServiceAccountLister:		oidcServiceaccountInformer.Lister(),
 		EventingClient:       eventingclient.Get(ctx),
 		Env:                  configs,
 		GetKafkaClient:       clientPool.GetClient,
 		GetKafkaClusterAdmin: clientPool.GetClusterAdmin,
 		InitOffsetsFunc:      offset.InitOffsets,
->>>>>>> 7a3464cc
 	}
 
 	impl := triggerreconciler.NewImpl(ctx, reconciler, func(impl *controller.Impl) controller.Options {
