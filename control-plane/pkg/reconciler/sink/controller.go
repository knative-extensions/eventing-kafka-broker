/*
 * Copyright 2020 The Knative Authors
 *
 * Licensed under the Apache License, Version 2.0 (the "License");
 * you may not use this file except in compliance with the License.
 * You may obtain a copy of the License at
 *
 *     http://www.apache.org/licenses/LICENSE-2.0
 *
 * Unless required by applicable law or agreed to in writing, software
 * distributed under the License is distributed on an "AS IS" BASIS,
 * WITHOUT WARRANTIES OR CONDITIONS OF ANY KIND, either express or implied.
 * See the License for the specific language governing permissions and
 * limitations under the License.
 */

package sink

import (
	"context"
	"fmt"
	"net"
	"net/http"

	"go.uber.org/zap"
	corev1 "k8s.io/api/core/v1"
	"k8s.io/apimachinery/pkg/types"
	"k8s.io/client-go/tools/cache"
	"knative.dev/eventing/pkg/apis/feature"
	"knative.dev/eventing/pkg/eventingtls"
	kubeclient "knative.dev/pkg/client/injection/kube/client"
	configmapinformer "knative.dev/pkg/client/injection/kube/informers/core/v1/configmap"
	podinformer "knative.dev/pkg/client/injection/kube/informers/core/v1/pod"
	secretinformer "knative.dev/pkg/client/injection/kube/informers/core/v1/secret"
	"knative.dev/pkg/configmap"
	"knative.dev/pkg/controller"
	"knative.dev/pkg/logging"
	"knative.dev/pkg/network"

	eventing "knative.dev/eventing-kafka-broker/control-plane/pkg/apis/eventing/v1alpha1"
	sinkinformer "knative.dev/eventing-kafka-broker/control-plane/pkg/client/injection/informers/eventing/v1alpha1/kafkasink"
	sinkreconciler "knative.dev/eventing-kafka-broker/control-plane/pkg/client/injection/reconciler/eventing/v1alpha1/kafkasink"
	"knative.dev/eventing-kafka-broker/control-plane/pkg/config"
	"knative.dev/eventing-kafka-broker/control-plane/pkg/kafka/clientpool"
	"knative.dev/eventing-kafka-broker/control-plane/pkg/prober"
	"knative.dev/eventing-kafka-broker/control-plane/pkg/reconciler/base"
)

func NewController(ctx context.Context, watcher configmap.Watcher, configs *config.Env) *controller.Impl {

	eventing.RegisterConditionSet(base.IngressConditionSet)

	logger := logging.FromContext(ctx)

	configmapInformer := configmapinformer.Get(ctx)

	reconciler := &Reconciler{
		Reconciler: &base.Reconciler{
			KubeClient:                  kubeclient.Get(ctx),
			PodLister:                   podinformer.Get(ctx).Lister(),
			SecretLister:                secretinformer.Get(ctx).Lister(),
			DataPlaneConfigMapNamespace: configs.DataPlaneConfigMapNamespace,
			ContractConfigMapName:       configs.ContractConfigMapName,
			ContractConfigMapFormat:     configs.ContractConfigMapFormat,
			DataPlaneNamespace:          configs.SystemNamespace,
			ReceiverLabel:               base.SinkReceiverLabel,
		},
		ConfigMapLister:      configmapInformer.Lister(),
		GetKafkaClusterAdmin: clientpool.GetClusterAdmin,
		Env:                  configs,
	}

	_, err := reconciler.GetOrCreateDataPlaneConfigMap(ctx)
	if err != nil {
		logger.Fatal("Failed to get or create data plane config map",
			zap.String("configmap", configs.DataPlaneConfigMapAsString()),
			zap.Error(err),
		)
	}

	featureStore := feature.NewStore(logging.FromContext(ctx).Named("feature-config-store"))
	featureStore.WatchConfigs(watcher)

	impl := sinkreconciler.NewImpl(ctx, reconciler, func(impl *controller.Impl) controller.Options {
		return controller.Options{
			ConfigStore: featureStore}
	})

	IPsLister := prober.IPsListerFromService(types.NamespacedName{Namespace: configs.SystemNamespace, Name: configs.IngressName})
	reconciler.IngressHost = network.GetServiceHostname(configs.IngressName, configs.SystemNamespace)

	transport := http.DefaultTransport.(*http.Transport).Clone()
	transport.DialTLSContext = func(ctx context.Context, net, addr string) (net.Conn, error) {
		clientConfig := eventingtls.NewDefaultClientConfig()
		clientConfig.TrustBundleConfigMapLister = reconciler.ConfigMapLister.ConfigMaps(reconciler.SystemNamespace)
		clientConfig.CACerts, _ = reconciler.getCaCerts()

		tlsConfig, err := eventingtls.GetTLSClientConfig(clientConfig)
		if err != nil {
			return nil, fmt.Errorf("failed to get TLS client config: %w", err)
		}
		return network.DialTLSWithBackOff(ctx, net, addr, tlsConfig)
	}

	reconciler.Prober, err = prober.NewComposite(ctx, &http.Client{Transport: transport}, configs.IngressPodPort, configs.IngressPodTlsPort, IPsLister, impl.EnqueueKey)
	if err != nil {
		logger.Fatal("Failed to create prober", zap.Error(err))
	}

	sinkInformer := sinkinformer.Get(ctx)

	sinkInformer.Informer().AddEventHandler(controller.HandleAll(impl.Enqueue))

	globalResync := func(_ interface{}) {
		impl.GlobalResync(sinkInformer.Informer())
	}

	configmapInformer.Informer().AddEventHandler(cache.FilteringResourceEventHandler{
		FilterFunc: controller.FilterWithNameAndNamespace(configs.DataPlaneConfigMapNamespace, configs.ContractConfigMapName),
		Handler: cache.ResourceEventHandlerFuncs{
			AddFunc: func(obj interface{}) {
				globalResync(obj)
			},
			DeleteFunc: func(obj interface{}) {
				globalResync(obj)
			},
		},
	})

	reconciler.Tracker = impl.Tracker

<<<<<<< HEAD
	rotateCACerts := func(obj interface{}) {
		newCerts, err := reconciler.getCaCerts()
		if err != nil && (features.IsPermissiveTransportEncryption() || features.IsStrictTransportEncryption()) {
			// We only need to warn here as the broker won't reconcile properly without the proper certs because the prober won't succeed
			logger.Warn("Failed to get new CA certs while rotating CA certs when at least one address uses TLS", zap.Error(err))
		}
		reconciler.Prober.RotateRootCaCerts(&newCerts)
		globalResync(obj)
	}

	ensureTypeMeta := controller.EnsureTypeMeta(
		reconciler.Tracker.OnChanged,
		corev1.SchemeGroupVersion.WithKind("Secret"),
	)

	handleSecretUpdate := func(obj interface{}) {
		if secret, ok := obj.(*corev1.Secret); ok {
			err := clientpool.UpdateConnectionsWithSecret(secret)
			if err != nil {
				logger.Warn("failed to update the kafka client connections after secret change", err)
			}
		}
=======
	secretinformer.Get(ctx).Informer().AddEventHandler(controller.HandleAll(
>>>>>>> e1c06aeb
		// Call the tracker's OnChanged method, but we've seen the objects
		// coming through this path missing TypeMeta, so ensure it is properly
		// populated.
		ensureTypeMeta(obj)
	}

	secretinformer.Get(ctx).Informer().AddEventHandler(controller.HandleAll(handleSecretUpdate))

	sinkInformer.Informer().AddEventHandler(cache.ResourceEventHandlerFuncs{
		DeleteFunc: reconciler.OnDeleteObserver,
	})

	return impl
}<|MERGE_RESOLUTION|>--- conflicted
+++ resolved
@@ -129,17 +129,6 @@
 
 	reconciler.Tracker = impl.Tracker
 
-<<<<<<< HEAD
-	rotateCACerts := func(obj interface{}) {
-		newCerts, err := reconciler.getCaCerts()
-		if err != nil && (features.IsPermissiveTransportEncryption() || features.IsStrictTransportEncryption()) {
-			// We only need to warn here as the broker won't reconcile properly without the proper certs because the prober won't succeed
-			logger.Warn("Failed to get new CA certs while rotating CA certs when at least one address uses TLS", zap.Error(err))
-		}
-		reconciler.Prober.RotateRootCaCerts(&newCerts)
-		globalResync(obj)
-	}
-
 	ensureTypeMeta := controller.EnsureTypeMeta(
 		reconciler.Tracker.OnChanged,
 		corev1.SchemeGroupVersion.WithKind("Secret"),
@@ -152,9 +141,6 @@
 				logger.Warn("failed to update the kafka client connections after secret change", err)
 			}
 		}
-=======
-	secretinformer.Get(ctx).Informer().AddEventHandler(controller.HandleAll(
->>>>>>> e1c06aeb
 		// Call the tracker's OnChanged method, but we've seen the objects
 		// coming through this path missing TypeMeta, so ensure it is properly
 		// populated.
