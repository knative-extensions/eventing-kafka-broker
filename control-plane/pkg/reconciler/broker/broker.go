/*
 * Copyright 2020 The Knative Authors
 *
 * Licensed under the Apache License, Version 2.0 (the "License");
 * you may not use this file except in compliance with the License.
 * You may obtain a copy of the License at
 *
 *     http://www.apache.org/licenses/LICENSE-2.0
 *
 * Unless required by applicable law or agreed to in writing, software
 * distributed under the License is distributed on an "AS IS" BASIS,
 * WITHOUT WARRANTIES OR CONDITIONS OF ANY KIND, either express or implied.
 * See the License for the specific language governing permissions and
 * limitations under the License.
 */

package broker

import (
	"context"
	"fmt"
	"strings"
	"time"

	eventingduck "knative.dev/eventing/pkg/apis/duck/v1"

	"k8s.io/utils/ptr"

	"knative.dev/eventing/pkg/auth"
	"knative.dev/pkg/logging"

	"go.uber.org/zap"
	corev1 "k8s.io/api/core/v1"
	apierrors "k8s.io/apimachinery/pkg/api/errors"
	metav1 "k8s.io/apimachinery/pkg/apis/meta/v1"
	"k8s.io/apimachinery/pkg/types"
	corelisters "k8s.io/client-go/listers/core/v1"
	"k8s.io/client-go/util/retry"
	"k8s.io/utils/pointer"
	eventing "knative.dev/eventing/pkg/apis/eventing/v1"
	"knative.dev/eventing/pkg/apis/feature"
	duckv1 "knative.dev/pkg/apis/duck/v1"
	"knative.dev/pkg/controller"
	"knative.dev/pkg/network"
	"knative.dev/pkg/reconciler"
	"knative.dev/pkg/resolver"

	apisconfig "knative.dev/eventing-kafka-broker/control-plane/pkg/apis/config"
	"knative.dev/eventing-kafka-broker/control-plane/pkg/config"
	"knative.dev/eventing-kafka-broker/control-plane/pkg/contract"
	coreconfig "knative.dev/eventing-kafka-broker/control-plane/pkg/core/config"
	"knative.dev/eventing-kafka-broker/control-plane/pkg/counter"
	"knative.dev/eventing-kafka-broker/control-plane/pkg/kafka"
	"knative.dev/eventing-kafka-broker/control-plane/pkg/kafka/clientpool"
	kafkalogging "knative.dev/eventing-kafka-broker/control-plane/pkg/logging"
	"knative.dev/eventing-kafka-broker/control-plane/pkg/prober"
	"knative.dev/eventing-kafka-broker/control-plane/pkg/receiver"
	"knative.dev/eventing-kafka-broker/control-plane/pkg/reconciler/base"
	"knative.dev/eventing-kafka-broker/control-plane/pkg/security"
	eventingv1alpha1listers "knative.dev/eventing/pkg/client/listers/eventing/v1alpha1"
)

const (
	// ExternalTopicAnnotation for using external kafka topic for the broker
	ExternalTopicAnnotation = "kafka.eventing.knative.dev/external.topic"

	// ConsumerConfigKey is the key for Kafka Broker consumer configurations
	ConsumerConfigKey = "config-kafka-broker-consumer.properties"

	// brokerIngressTLSSecretName is the TLS Secret Name for the Cert-Manager resource
	brokerIngressTLSSecretName = "kafka-broker-ingress-server-tls"

	// caCertsSecretKey is the name of the CA Cert in the secret
	caCertsSecretKey = "ca.crt"
)

type Reconciler struct {
	*base.Reconciler
	*config.Env

	Resolver *resolver.URIResolver

	ConfigMapLister corelisters.ConfigMapLister

	// GetKafkaClusterAdmin creates new sarama ClusterAdmin. It's convenient to add this as Reconciler field so that we can
	// mock the function used during the reconciliation loop.
	GetKafkaClusterAdmin clientpool.GetKafkaClusterAdminFunc

	BootstrapServers string

	Prober            prober.NewProber
	Counter           *counter.Counter
	KafkaFeatureFlags *apisconfig.KafkaFeatureFlags

	EventPolicyLister eventingv1alpha1listers.EventPolicyLister
}

func (r *Reconciler) ReconcileKind(ctx context.Context, broker *eventing.Broker) reconciler.Event {
	return retry.RetryOnConflict(retry.DefaultBackoff, func() error {
		return r.reconcileKind(ctx, broker)
	})
}

func (r *Reconciler) reconcileKind(ctx context.Context, broker *eventing.Broker) reconciler.Event {
	logger := kafkalogging.CreateReconcileMethodLogger(ctx, broker)
	features := feature.FromContext(ctx)

	statusConditionManager := base.StatusConditionManager{
		Object:     broker,
		SetAddress: broker.Status.SetAddress,
		Env:        r.Env,
		Recorder:   controller.GetEventRecorder(ctx),
	}

	// Get contract config map. Do this in advance, otherwise
	// the dataplane pods that need volume mounts to the contract configmap
	// will get stuck and will never be ready.
	contractConfigMap, err := r.GetOrCreateDataPlaneConfigMap(ctx)
	if err != nil {
		return statusConditionManager.FailedToGetConfigMap(err)
	}

	logger.Debug("Got contract config map")

	if !r.IsReceiverRunning() {
		return statusConditionManager.DataPlaneNotAvailable()
	}
	statusConditionManager.DataPlaneAvailable()

	brokerConfig, err := r.brokerConfigMap(logger, broker)
	if err != nil && !apierrors.IsNotFound(err) {
		return statusConditionManager.FailedToResolveConfig(err)
	}

	topicConfig, err := r.topicConfig(logger, broker, brokerConfig)
	if err != nil {
		return statusConditionManager.FailedToResolveConfig(err)
	}
	statusConditionManager.ConfigResolved()

	if err := r.TrackConfigMap(brokerConfig, broker); err != nil {
		return fmt.Errorf("failed to track broker config: %w", err)
	}

	logger.Debug("config resolved", zap.Any("config", topicConfig))

	secret, err := security.Secret(ctx, &security.MTConfigMapSecretLocator{ConfigMap: brokerConfig, UseNamespaceInConfigmap: false}, r.SecretProviderFunc())
	if err != nil {
		return statusConditionManager.FailedToGetBrokerAuthSecret(err)
	}
	if secret != nil {
		logger.Debug("Secret reference",
			zap.String("apiVersion", secret.APIVersion),
			zap.String("name", secret.Name),
			zap.String("namespace", secret.Namespace),
			zap.String("kind", secret.Kind),
		)

		if err := r.addFinalizerSecret(ctx, finalizerSecret(broker), secret); err != nil {
			return err
		}
	}

	if err := r.TrackSecret(secret, broker); err != nil {
		return fmt.Errorf("failed to track secret: %w", err)
	}

	topic, err := r.reconcileBrokerTopic(ctx, broker, secret, statusConditionManager, topicConfig, logger)
	if err != nil {
		return err
	}

	// Get contract data.
	ct, err := r.GetDataPlaneConfigMapData(logger, contractConfigMap)
	if err != nil && ct == nil {
		return statusConditionManager.FailedToGetDataFromConfigMap(err)
	}

	logger.Debug("Got contract data from config map", zap.Any(base.ContractLogKey, ct))

	if err := r.setTrustBundles(ct); err != nil {
		return statusConditionManager.FailedToResolveConfig(err)
	}

	var audience *string
	if features.IsOIDCAuthentication() {
		audience = ptr.To(auth.GetAudience(eventing.SchemeGroupVersion.WithKind("Broker"), broker.ObjectMeta))
		logging.FromContext(ctx).Debugw("Setting the brokers audience", zap.String("audience", *audience))
	} else {
		logging.FromContext(ctx).Debug("Clearing the brokers audience as OIDC is not enabled")
		audience = nil
	}

	err = auth.UpdateStatusWithEventPolicies(features, &broker.Status.AppliedEventPoliciesStatus, &broker.Status, r.EventPolicyLister, eventing.SchemeGroupVersion.WithKind("Broker"), broker.ObjectMeta)
	if err != nil {
		return fmt.Errorf("could not update broker status with EventPolicies: %v", err)
	}

	// Get resource configuration.
	brokerResource, err := r.reconcilerBrokerResource(ctx, topic, broker, secret, topicConfig, audience, broker.Status.AppliedEventPoliciesStatus)
	if err != nil {
		return statusConditionManager.FailedToResolveConfig(err)
	}
	coreconfig.SetDeadLetterSinkURIFromEgressConfig(&broker.Status.DeliveryStatus, brokerResource.EgressConfig)

	brokerIndex := coreconfig.FindResource(ct, broker.UID)
	// Update contract data with the new contract configuration
	coreconfig.SetResourceEgressesFromContract(ct, brokerResource, brokerIndex)
	coreconfig.AddOrUpdateResourceConfig(ct, brokerResource, brokerIndex, logger)

	// Update the configuration map with the new contract data.
	if err := r.UpdateDataPlaneConfigMap(ctx, ct, contractConfigMap); err != nil {
		logger.Error("failed to update data plane config map", zap.Error(
			statusConditionManager.FailedToUpdateConfigMap(err),
		))
		return err
	}
	logger.Debug("Contract config map updated")
	statusConditionManager.ConfigMapUpdated()

	// We update receiver and dispatcher pods annotation regardless of our contract changed or not due to the fact
	// that in a previous reconciliation we might have failed to update one of our data plane pod annotation, so we want
	// to anyway update remaining annotations with the contract generation that was saved in the CM.

	// We reject events to a non-existing Broker, which means that we cannot consider a Broker Ready if all
	// receivers haven't got the Broker, so update failures to receiver pods is a hard failure.
	// On the other side, dispatcher pods care about Triggers, and the Broker object is used as a configuration
	// prototype for all associated Triggers, so we consider that it's fine on the dispatcher side to receive eventually
	// the update even if here eventually means seconds or minutes after the actual update.

	// Update volume generation annotation of receiver pods
	if err := r.UpdateReceiverPodsContractGenerationAnnotation(ctx, logger, ct.Generation); err != nil {
		logger.Error("Failed to update receiver pod annotation", zap.Error(
			statusConditionManager.FailedToUpdateReceiverPodsAnnotation(err),
		))
		return err
	}

	logger.Debug("Updated receiver pod annotation")

	// Update volume generation annotation of dispatcher pods
	if err := r.UpdateDispatcherPodsContractGenerationAnnotation(ctx, logger, ct.Generation); err != nil {
		// Failing to update dispatcher pods annotation leads to config map refresh delayed by several seconds.
		// Since the dispatcher side is the consumer side, we don't lose availability, and we can consider the Broker
		// ready. So, log out the error and move on to the next step.
		logger.Warn(
			"Failed to update dispatcher pod annotation to trigger an immediate config map refresh",
			zap.Error(err),
		)

		statusConditionManager.FailedToUpdateDispatcherPodsAnnotation(err)
	} else {
		logger.Debug("Updated dispatcher pod annotation")
	}

	ingressHost := network.GetServiceHostname(r.Env.IngressName, r.DataPlaneNamespace)

	var addressableStatus duckv1.AddressStatus
	if features.IsPermissiveTransportEncryption() {
		caCerts, err := r.getCaCerts()
		if err != nil {
			return err
		}

		httpAddress := receiver.HTTPAddress(ingressHost, audience, broker)
		httpsAddress := receiver.HTTPSAddress(ingressHost, audience, broker, caCerts)
		addressableStatus.Address = &httpAddress
		addressableStatus.Addresses = []duckv1.Addressable{httpAddress, httpsAddress}
	} else if features.IsStrictTransportEncryption() {
		caCerts, err := r.getCaCerts()
		if err != nil {
			return err
		}

		httpsAddress := receiver.HTTPSAddress(ingressHost, audience, broker, caCerts)
		addressableStatus.Address = &httpsAddress
		addressableStatus.Addresses = []duckv1.Addressable{httpsAddress}
	} else {
		httpAddress := receiver.HTTPAddress(ingressHost, audience, broker)
		addressableStatus.Address = &httpAddress
		addressableStatus.Addresses = []duckv1.Addressable{httpAddress}
	}
	proberAddressable := prober.ProberAddressable{
		AddressStatus: &addressableStatus,
		ResourceKey: types.NamespacedName{
			Namespace: broker.GetNamespace(),
			Name:      broker.GetName(),
		},
	}

	if status := r.Prober.Probe(ctx, proberAddressable, prober.StatusReady); status != prober.StatusReady {
		statusConditionManager.ProbesStatusNotReady(status)
		return nil // Object will get re-queued once probe status changes.
	}
	statusConditionManager.ProbesStatusReady()

	broker.Status.Address = addressableStatus.Address
	broker.Status.Addresses = addressableStatus.Addresses

	broker.GetConditionSet().Manage(broker.GetStatus()).MarkTrue(base.ConditionAddressable)

	return nil
}

func (r *Reconciler) reconcileBrokerTopic(ctx context.Context, broker *eventing.Broker, secret *corev1.Secret, statusConditionManager base.StatusConditionManager, topicConfig *kafka.TopicConfig, logger *zap.Logger) (string, reconciler.Event) {

	kafkaClusterAdminClient, err := r.GetKafkaClusterAdmin(ctx, topicConfig.BootstrapServers, secret)
	if err != nil {
		return "", statusConditionManager.FailedToResolveConfig(fmt.Errorf("cannot obtain Kafka cluster admin, %w", err))
	}
	defer kafkaClusterAdminClient.Close()

	// if we have a custom topic annotation
	// the topic is externally manged and we do NOT need to create it
	topicName, externalTopic := isExternalTopic(broker)
	if externalTopic {
		isPresentAndValid, err := kafka.AreTopicsPresentAndValid(kafkaClusterAdminClient, topicName)
		if err != nil {
			return "", statusConditionManager.TopicsNotPresentOrInvalidErr([]string{topicName}, err)
		}
		if !isPresentAndValid {
			// The topic might be invalid.
			return "", statusConditionManager.TopicsNotPresentOrInvalid([]string{topicName})
		}
	} else {
		// no external topic, we create it
		var existingTopic bool
		// check if the broker already has reconciled with a topic name and use that if it exists
		// otherwise, we create a new topic name from the broker topic template
		if topicName, existingTopic = broker.Status.Annotations[kafka.TopicAnnotation]; !existingTopic {
			topicName, err = r.KafkaFeatureFlags.ExecuteBrokersTopicTemplate(broker.ObjectMeta)
			if err != nil {
				return "", statusConditionManager.TopicsNotPresentOrInvalidErr([]string{topicName}, err)
			}
		}

		topic, err := kafka.CreateTopicIfDoesntExist(kafkaClusterAdminClient, logger, topicName, topicConfig)
		if err != nil {
			return "", statusConditionManager.FailedToCreateTopic(topic, err)
		}
	}

	statusConditionManager.TopicReady(topicName)
	logger.Debug("Topic created", zap.Any("topic", topicName))

	broker.Status.Annotations[kafka.TopicAnnotation] = topicName

	return topicName, nil
}

func (r *Reconciler) FinalizeKind(ctx context.Context, broker *eventing.Broker) reconciler.Event {
	return retry.RetryOnConflict(retry.DefaultBackoff, func() error {
		return r.finalizeKind(ctx, broker)
	})
}

func (r *Reconciler) finalizeKind(ctx context.Context, broker *eventing.Broker) reconciler.Event {
	logger := kafkalogging.CreateFinalizeMethodLogger(ctx, broker)

	if err := r.deleteResourceFromContractConfigMap(ctx, logger, broker); err != nil {
		return err
	}

	broker.Status.Address = nil

	ingressHost := network.GetServiceHostname(r.Env.IngressName, r.Reconciler.DataPlaneNamespace)

	//  Rationale: after deleting a topic closing a producer ends up blocking and requesting metadata for max.block.ms
	//  because topic metadata aren't available anymore.
	// 	See (under discussions KIPs, unlikely to be accepted as they are):
	// 	- https://cwiki.apache.org/confluence/pages/viewpage.action?pageId=181306446
	// 	- https://cwiki.apache.org/confluence/display/KAFKA/KIP-286%3A+producer.send%28%29+should+not+block+on+metadata+update
	address := receiver.HTTPAddress(ingressHost, nil, broker)
	proberAddressable := prober.ProberAddressable{
		AddressStatus: &duckv1.AddressStatus{
			Address:   &address,
			Addresses: []duckv1.Addressable{address},
		},
		ResourceKey: types.NamespacedName{
			Namespace: broker.GetNamespace(),
			Name:      broker.GetName(),
		},
	}
	status := r.Prober.Probe(ctx, proberAddressable, prober.StatusNotReady)
	if status != prober.StatusNotReady && status != prober.StatusUnknownErr {
		// Return a requeueKeyError that doesn't generate an event and it re-queues the object
		// for a new reconciliation.
		return controller.NewRequeueAfter(5 * time.Second)
	}

	brokerConfig, err := r.brokerConfigMap(logger, broker)
	if err != nil && !apierrors.IsNotFound(err) {
		return err
	}
	// If the broker config data is empty we simply return,
	// as the configuration may already be gone
	if len(brokerConfig.Data) == 0 {
		return nil
	}

	secret, err := security.Secret(ctx, &security.MTConfigMapSecretLocator{ConfigMap: brokerConfig, UseNamespaceInConfigmap: false}, r.SecretProviderFunc())
	if err != nil {
		// If we can not get the referenced secret,
		// let us try for a bit before we give up.
		brokerUUID := string(broker.GetUID())
		if r.Counter.Inc(brokerUUID) <= 5 {
			return controller.NewRequeueAfter(5 * time.Second)
		}
	}

	if secret != nil {
		logger.Debug("Secret reference",
			zap.String("apiVersion", secret.APIVersion),
			zap.String("name", secret.Name),
			zap.String("namespace", secret.Namespace),
			zap.String("kind", secret.Kind),
		)
	}

	// External topics are not managed by the broker,
	// therefore we do not delete them
	_, externalTopic := isExternalTopic(broker)
	if !externalTopic {
		topicConfig, err := r.topicConfig(logger, broker, brokerConfig)
		if err != nil {

			// On finalize, we fail to get a valid config, we can safely ignore and return nil
			// no further actions are needed since we are also not putting the finalizer on given secret
			// if we are not having a valid topic config
			if strings.Contains(err.Error(), "validating topic config") {
				return nil
			} else {
				return fmt.Errorf("failed to resolve broker config: %w", err)
			}
		}

		err = r.finalizeNonExternalBrokerTopic(ctx, broker, secret, topicConfig, logger)

		// if finalizeNonExternalBrokerTopic returns error that kafka is not reachable!
		if err != nil {
			if strings.Contains(err.Error(), "cannot obtain Kafka") {

				// If the kafka cluster is not reachable we give it a few more retries, to see if there was
				// some temporary network issue and requeue the finalization.
				// If we tried often enough and the kafka cluster is still not reachable,
				// we return nil and delete the broker
				brokerUUID := string(broker.GetUID())
				if r.Counter.Inc(brokerUUID) <= 5 {
					return controller.NewRequeueAfter(5 * time.Second)
				} else {
					r.Counter.Del(brokerUUID) // clean up the reference from the counter
					logger.Error("Error reaching Kafka cluster", zap.Error(err))
					return nil
				}
			}
			return err
		}
	}

	if err := r.removeFinalizerSecret(ctx, finalizerSecret(broker), secret); err != nil {
		return err
	}

	return nil
}

func (r *Reconciler) deleteResourceFromContractConfigMap(ctx context.Context, logger *zap.Logger, broker *eventing.Broker) error {
	// Get contract config map.
	contractConfigMap, err := r.GetOrCreateDataPlaneConfigMap(ctx)
	// Handles https://github.com/knative-extensions/eventing-kafka-broker/issues/2893
	// When the system namespace is deleted while we're running there is no point in
	// trying to delete the resource from the ConfigMap since the entire ConfigMap
	// is gone.
	if apierrors.IsForbidden(err) {
		return nil
	}
	if err != nil {
		return fmt.Errorf("failed to get contract config map %s: %w", r.DataPlaneConfigMapAsString(), err)
	}

	logger.Debug("Got contract config map")

	// Get contract data.
	ct, err := r.GetDataPlaneConfigMapData(logger, contractConfigMap)
	if err != nil {
		return fmt.Errorf("failed to get contract: %w", err)
	}

	logger.Debug("Got contract data from config map", zap.Any(base.ContractLogKey, ct))

	if err := r.DeleteResource(ctx, logger, broker.GetUID(), ct, contractConfigMap); err != nil {
		return err
	}

	// We update receiver and dispatcher pods annotation regardless of our contract changed or not due to the fact
	// that in a previous reconciliation we might have failed to update one of our data plane pod annotation, so we want
	// to update anyway remaining annotations with the contract generation that was saved in the CM.
	// Note: if there aren't changes to be done at the pod annotation level, we just skip the update.

	// Update volume generation annotation of receiver pods
	if err := r.UpdateReceiverPodsContractGenerationAnnotation(ctx, logger, ct.Generation); err != nil {
		return err
	}
	// Update volume generation annotation of dispatcher pods
	if err := r.UpdateDispatcherPodsContractGenerationAnnotation(ctx, logger, ct.Generation); err != nil {
		return err
	}

	return nil
}

func (r *Reconciler) finalizeNonExternalBrokerTopic(ctx context.Context, broker *eventing.Broker, secret *corev1.Secret, topicConfig *kafka.TopicConfig, logger *zap.Logger) reconciler.Event {

	kafkaClusterAdminClient, err := r.GetKafkaClusterAdmin(ctx, topicConfig.BootstrapServers, secret)
	if err != nil {
		// even in error case, we return `normal`, since we are fine with leaving the
		// topic undeleted e.g. when we lose connection
		return fmt.Errorf("cannot obtain Kafka cluster admin, %w", err)
	}
	defer kafkaClusterAdminClient.Close()

	topicName, ok := broker.Status.Annotations[kafka.TopicAnnotation]
	if !ok {
		return fmt.Errorf("no topic annotated on broker")
	}
	topic, err := kafka.DeleteTopic(kafkaClusterAdminClient, topicName)
	if err != nil {
		return err
	}

	logger.Debug("Topic deleted", zap.String("topic", topic))
	return nil
}

func (r *Reconciler) brokerNamespace(broker *eventing.Broker) string {
	namespace := broker.Spec.Config.Namespace
	if namespace == "" {
		// Namespace not specified, use broker namespace.
		namespace = broker.Namespace
	}
	return namespace
}

func (r *Reconciler) brokerConfigMap(logger *zap.Logger, broker *eventing.Broker) (*corev1.ConfigMap, error) {
	logger.Debug("broker config", zap.Any("broker.spec.config", broker.Spec.Config))

	if strings.ToLower(broker.Spec.Config.Kind) != "configmap" {
		return nil, fmt.Errorf("supported config Kind: ConfigMap - got %s", broker.Spec.Config.Kind)
	}

	namespace := r.brokerNamespace(broker)

	// There might be cases where the ConfigMap is deleted before the Broker.
	// In these cases, we rebuild the ConfigMap from broker status annotations.
	//
	// These annotations aren't guaranteed to be there or valid since there might
	// be other actions messing with them, so when we try to rebuild the ConfigMap's
	// data but the guess is wrong or data are invalid we return the
	// `StatusReasonNotFound` error instead of the error generated from the fake
	// "re-built" ConfigMap.

	cm, getCmError := r.ConfigMapLister.ConfigMaps(namespace).Get(broker.Spec.Config.Name)
	if getCmError != nil && !apierrors.IsNotFound(getCmError) {
		return cm, fmt.Errorf("failed to get configmap %s/%s: %w", namespace, broker.Spec.Config.Name, getCmError)
	}
	if apierrors.IsNotFound(getCmError) {
		// will at least return an empty CM
		cm = rebuildCMFromStatusAnnotations(broker)
	}

	return cm, getCmError
}

func (r *Reconciler) topicConfig(logger *zap.Logger, broker *eventing.Broker, brokerConfig *corev1.ConfigMap) (*kafka.TopicConfig, error) {
	topicConfig, err := kafka.TopicConfigFromConfigMap(logger, brokerConfig)
	if err != nil {
		// Check if the rebuilt CM is empty
		if brokerConfig != nil && len(brokerConfig.Data) == 0 {
			return nil, fmt.Errorf("unable to rebuild topic config, failed to get configmap %s/%s", r.brokerNamespace(broker), broker.Spec.Config.Name)
		}
		return nil, fmt.Errorf("unable to build topic config from configmap: %w - ConfigMap data: %v", err, brokerConfig.Data)
	}

	storeConfigMapAsStatusAnnotation(broker, brokerConfig)

	return topicConfig, nil
}

// Save ConfigMap's data into broker annotations, to prevent issue when the ConfigMap itself is being deleted
func storeConfigMapAsStatusAnnotation(broker *eventing.Broker, cm *corev1.ConfigMap) {
	if broker.Status.Annotations == nil {
		broker.Status.Annotations = make(map[string]string, len(cm.Data))
	}

	keysToStore := map[string]bool{
		kafka.DefaultTopicNumPartitionConfigMapKey:      true,
		kafka.DefaultTopicReplicationFactorConfigMapKey: true,
		kafka.BootstrapServersConfigMapKey:              true,
		security.AuthSecretNameKey:                      true,
	}

	for k, v := range cm.Data {
		if keysToStore[k] {
			broker.Status.Annotations[k] = v
		}
	}
}

// Creates the Broker ConfigMap from the status annotation, if any present
func rebuildCMFromStatusAnnotations(br *eventing.Broker) *corev1.ConfigMap {
	cm := &corev1.ConfigMap{
		ObjectMeta: metav1.ObjectMeta{
			Namespace: br.Spec.Config.Namespace,
			Name:      br.Spec.Config.Name,
		},
	}
	for k, v := range br.Status.Annotations {
		if cm.Data == nil {
			cm.Data = make(map[string]string, len(br.Status.Annotations))
		}
		cm.Data[k] = v
	}
	return cm
}

func (r *Reconciler) reconcilerBrokerResource(ctx context.Context, topic string, broker *eventing.Broker, secret *corev1.Secret, config *kafka.TopicConfig, audience *string, appliedEventPoliciesStatus eventingduck.AppliedEventPoliciesStatus) (*contract.Resource, error) {
	features := feature.FromContext(ctx)

	resource := &contract.Resource{
		Uid:    string(broker.UID),
		Topics: []string{topic},
		Ingress: &contract.Ingress{
<<<<<<< HEAD
			Path: receiver.PathFromObject(broker),
		},
		FeatureFlags: &contract.FeatureFlags{
			EnableEventTypeAutocreate: feature.FromContext(ctx).IsEnabled(feature.EvenTypeAutoCreate),
=======
			Path:                       receiver.PathFromObject(broker),
			EnableAutoCreateEventTypes: features.IsEnabled(feature.EvenTypeAutoCreate),
>>>>>>> ba49d0f9
		},
		BootstrapServers: config.GetBootstrapServers(),
		Reference: &contract.Reference{
			Uuid:         string(broker.GetUID()),
			Namespace:    broker.GetNamespace(),
			Name:         broker.GetName(),
			Kind:         "Broker",
			GroupVersion: eventing.SchemeGroupVersion.String(),
		},
	}

	if secret != nil {
		resource.Auth = &contract.Resource_AuthSecret{
			AuthSecret: &contract.Reference{
				Uuid:      string(secret.UID),
				Namespace: secret.Namespace,
				Name:      secret.Name,
				Version:   secret.ResourceVersion,
			},
		}
	}

	if audience != nil {
		resource.Ingress.Audience = *audience
	}

	egressConfig, err := coreconfig.EgressConfigFromDelivery(ctx, r.Resolver, broker, broker.Spec.Delivery, r.DefaultBackoffDelayMs)
	if err != nil {
		return nil, err
	}
	resource.EgressConfig = egressConfig

	eventPolicies, err := coreconfig.EventPoliciesFromAppliedEventPoliciesStatus(appliedEventPoliciesStatus, r.EventPolicyLister, broker.Namespace, features)
	if err != nil {
		return nil, fmt.Errorf("could not get eventpolicies from broker status: %w", err)
	}
	resource.Ingress.EventPolicies = eventPolicies

	return resource, nil
}

func isExternalTopic(broker *eventing.Broker) (string, bool) {
	topicAnnotationValue, ok := broker.Annotations[ExternalTopicAnnotation]
	return topicAnnotationValue, ok
}

func (r *Reconciler) addFinalizerSecret(ctx context.Context, finalizer string, secret *corev1.Secret) error {
	if !containsFinalizerSecret(secret, finalizer) {
		secret := secret.DeepCopy() // Do not modify informer copy.
		secret.Finalizers = append(secret.Finalizers, finalizer)
		_, err := r.KubeClient.CoreV1().Secrets(secret.GetNamespace()).Update(ctx, secret, metav1.UpdateOptions{})
		if err != nil && !apierrors.IsNotFound(err) {
			return fmt.Errorf("failed to add finalizer to Secret %s/%s: %w", secret.GetNamespace(), secret.GetName(), err)
		}
	}
	return nil
}

func (r *Reconciler) removeFinalizerSecret(ctx context.Context, finalizer string, secret *corev1.Secret) error {
	if secret != nil {
		newFinalizers := make([]string, 0, len(secret.Finalizers))
		for _, f := range secret.Finalizers {
			if f != finalizer {
				newFinalizers = append(newFinalizers, f)
			}
		}
		if len(newFinalizers) != len(secret.Finalizers) {
			secret := secret.DeepCopy() // Do not modify informer copy.
			secret.Finalizers = newFinalizers
			_, err := r.KubeClient.CoreV1().Secrets(secret.GetNamespace()).Update(ctx, secret, metav1.UpdateOptions{})
			if err != nil && !apierrors.IsNotFound(err) {
				return fmt.Errorf("failed to remove finalizer %s from Secret %s/%s: %w", finalizer, secret.GetNamespace(), secret.GetName(), err)
			}
		}
	}
	return nil
}

func containsFinalizerSecret(secret *corev1.Secret, finalizer string) bool {
	if secret == nil {
		return false
	}
	for _, f := range secret.Finalizers {
		if f == finalizer {
			return true
		}
	}
	return false
}

func finalizerSecret(object metav1.Object) string {
	return fmt.Sprintf("%s/%s", "kafka.eventing", object.GetUID())
}

func (r *Reconciler) getCaCerts() (*string, error) {
	secret, err := r.SecretLister.Secrets(r.SystemNamespace).Get(brokerIngressTLSSecretName)
	if err != nil {
		return nil, fmt.Errorf("failed to get CA certs from %s/%s: %w", r.SystemNamespace, brokerIngressTLSSecretName, err)
	}
	caCerts, ok := secret.Data[caCertsSecretKey]
	if !ok {
		return nil, nil
	}
	return pointer.String(string(caCerts)), nil
}

func (r *Reconciler) setTrustBundles(ct *contract.Contract) error {
	tb, err := coreconfig.TrustBundles(r.ConfigMapLister.ConfigMaps(r.SystemNamespace))
	if err != nil {
		return fmt.Errorf("failed to get trust bundles: %w", err)
	}
	ct.TrustBundles = tb
	return nil
}<|MERGE_RESOLUTION|>--- conflicted
+++ resolved
@@ -630,15 +630,10 @@
 		Uid:    string(broker.UID),
 		Topics: []string{topic},
 		Ingress: &contract.Ingress{
-<<<<<<< HEAD
 			Path: receiver.PathFromObject(broker),
 		},
 		FeatureFlags: &contract.FeatureFlags{
-			EnableEventTypeAutocreate: feature.FromContext(ctx).IsEnabled(feature.EvenTypeAutoCreate),
-=======
-			Path:                       receiver.PathFromObject(broker),
-			EnableAutoCreateEventTypes: features.IsEnabled(feature.EvenTypeAutoCreate),
->>>>>>> ba49d0f9
+			EnableEventTypeAutocreate: features.IsEnabled(feature.EvenTypeAutoCreate),
 		},
 		BootstrapServers: config.GetBootstrapServers(),
 		Reference: &contract.Reference{
