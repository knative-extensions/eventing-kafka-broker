--- conflicted
+++ resolved
@@ -136,10 +136,7 @@
 			a.logger.Infow("Triggering scale down", zap.Bool("isLeader", a.isLeader.Load()))
 			attemptScaleDown = true
 		case <-a.trigger:
-<<<<<<< HEAD
-=======
 			a.logger.Infow("Triggering scale up", zap.Bool("isLeader", a.isLeader.Load()))
->>>>>>> 67fc0ea7
 			attemptScaleDown = false
 		}
 
@@ -150,11 +147,6 @@
 }
 
 func (a *autoscaler) Autoscale(ctx context.Context) {
-<<<<<<< HEAD
-	// We trigger the autoscaler asynchronously by using the channel so that the scale down refresh
-	// period is reset.
-	a.trigger <- struct{}{}
-=======
 	select {
 	// We trigger the autoscaler asynchronously by using the channel so that the scale down refresh
 	// period is reset.
@@ -163,7 +155,6 @@
 		// We don't want to block if the channel's buffer is full, it will be triggered eventually.
 
 	}
->>>>>>> 67fc0ea7
 }
 
 func (a *autoscaler) syncAutoscale(ctx context.Context, attemptScaleDown bool) error {
